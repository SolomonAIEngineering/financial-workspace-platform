import * as React from 'react';

import {
  useUpdateTransaction,
  useUpdateTransactionCategory,
} from '@/trpc/hooks/transaction-hooks';

import { Transaction as TransactionData } from '@solomonai/prisma/client';
import { api } from '@/trpc/react';
import { formatDate } from './utils';

// List of editable fields
export const EDITABLE_FIELDS = [
    // Basic transaction info
    'name',
    'description',
    'notes',
    'date',
    'amount',
    'status',
    'pending',

    // Merchant details
    'merchantName',
    'merchantCategory',
    'merchantWebsite',
    'merchantPhone',
    'merchantAddress',
    'merchantCity',
    'merchantState',
    'merchantZip',
    'merchantCountry',

    // Categorization
    'category',
    'subCategory',
    'customCategory',
    'tags',
    'budgetCategory',
    'budgetSubcategory',
    'needsWantsCategory',

    "notes",

    // Payment details
    'paymentMethod',
    'paymentChannel',
    'paymentProcessor',
    'paymentGateway',
    'cardType',
    'cardNetwork',
    'cardLastFour',
    'transactionReference',
    'authorizationCode',
    'checkNumber',
    'wireReference',
    'accountNumber',

    // Tax and financial info
    'taxDeductible',
    'taxExempt',
    'taxCategory',
    'taxAmount',
    'taxRate',
    'vatAmount',
    'vatRate',
    'businessPurpose',
    'costCenter',
    'projectCode',
    'reimbursable',
    'cashFlowCategory',
    'cashFlowType',

    // Status and flags
    'userNotes',
    'reviewStatus',
    'excludeFromBudget',
    'plannedExpense',
    'discretionary',
    'isFlagged',
    'isHidden',
];

// Context type definition
interface TransactionContextType {
<<<<<<< HEAD
    transaction: TransactionData;
    editedValues: Record<string, any>;
    isEditMode: boolean;
    setIsEditMode: (value: boolean) => void;
    setEditedValues: React.Dispatch<React.SetStateAction<Record<string, any>>>;
    handleFieldChange: (field: string, value: any) => void;
    isEditable: (field: string) => boolean;
    handleSave: () => void;
    toggleEditMode: () => void;
    formatAmount: (amount: number, currency?: string | null) => string;
    formatDateTime: (date: Date | string | null) => string;
    onUpdate?: (updatedData: any) => void;
=======
  transaction: TransactionData;
  editedValues: Record<string, any>;
  isEditMode: boolean;
  setIsEditMode: (value: boolean) => void;
  setEditedValues: React.Dispatch<React.SetStateAction<Record<string, any>>>;
  handleFieldChange: (field: string, value: any) => void;
  isEditable: (field: string) => boolean;
  handleSave: () => void;
  toggleEditMode: () => void;
  formatAmount: (amount: number, currency?: string | null) => string;
  formatDateTime: (date: Date | string | null) => string;
  enterEditModeForCategory: () => void;
  enterEditMode: () => void;
  updateTransactionData: (updatedData: Partial<TransactionData>) => void;
>>>>>>> 99b00669
}

// Create the context with a default value
const TransactionContext = React.createContext<
    TransactionContextType | undefined
>(undefined);

// Provider component that wraps parts of the app that need access to the context
export function TransactionProvider({
<<<<<<< HEAD
    transaction,
    onUpdate,
    children,
=======
  transaction: initialTransaction,
  onUpdate,
  children,
>>>>>>> 99b00669
}: {
    children: React.ReactNode;
    transaction: TransactionData;
    onUpdate?: (updatedData: any) => void;
}) {
<<<<<<< HEAD
    const [isEditMode, setIsEditMode] = React.useState(false);
    const [editedValues, setEditedValues] = React.useState<Record<string, any>>(
        {}
    );
    const updateTransaction = useUpdateTransaction();
    const trpc = api.useUtils();

    // Reset edited values when the transaction changes
    React.useEffect(() => {
        if (isEditMode) {
            // If we're in edit mode and the transaction changes,
            // exit edit mode and clear any pending edits
            setIsEditMode(false);
            setEditedValues({});
        }
    }, [transaction.id, transaction.updatedAt]);

    // Format helpers
    const formatAmount = (amount: number, currency?: string | null) => {
        return new Intl.NumberFormat('en-US', {
            style: 'currency',
            currency: currency || 'USD',
        }).format(amount);
    };
=======
  const [transaction, setTransaction] =
    React.useState<TransactionData>(initialTransaction);
  const [isEditMode, setIsEditMode] = React.useState(false);
  const [editedValues, setEditedValues] = React.useState<Record<string, any>>(
    {}
  );
  const updateTransaction = useUpdateTransaction();
  const updateCategory = useUpdateTransactionCategory();
  const trpc = api.useUtils();

  // Update local transaction when props change
  React.useEffect(() => {
    setTransaction(initialTransaction);
  }, [initialTransaction]);

  // Reset edited values when the transaction changes
  React.useEffect(() => {
    if (isEditMode) {
      // If we're in edit mode and the transaction changes,
      // exit edit mode and clear any pending edits
      setIsEditMode(false);
      setEditedValues({});
    }
  }, [transaction.id, transaction.updatedAt]);

  // Function to update transaction data locally (without saving to the server)
  const updateTransactionData = (updatedData: Partial<TransactionData>) => {
    console.log('updateTransactionData called with:', updatedData);

    // Process the data to ensure dates are properly formatted for the API
    const processedData = Object.entries(updatedData).reduce(
      (acc, [key, value]) => {
        // Convert Date objects to ISO strings for the API
        if (value instanceof Date) {
          acc[key] = value.toISOString();
        } else {
          acc[key] = value;
        }
        return acc;
      },
      {} as Record<string, any>
    );

    console.log('Processed data for API:', processedData);

    // Update the local state
    setTransaction((current) => {
      const updated = {
        ...current,
        ...updatedData, // Use original data for local state
        updatedAt: new Date(), // Update the updatedAt field to trigger useEffect
      };
      console.log('Updated transaction state:', updated);
      return updated;
    });

    // If there's an onUpdate callback, call it with the processed data
    if (onUpdate) {
      console.log('Calling onUpdate with:', processedData);
      onUpdate(processedData);
    } else {
      console.warn('No onUpdate callback provided');
    }
  };

  // Format helpers
  const formatAmount = (amount: number, currency?: string | null) => {
    return new Intl.NumberFormat('en-US', {
      style: 'currency',
      currency: currency || 'USD',
    }).format(amount);
  };
>>>>>>> 99b00669

    const formatDateTime = (date: Date | string | null) => {
        if (!date) return '-';
        return formatDate(date);
    };

    // Helper to get current value (edited or original)
    const getValue = (field: keyof TransactionData) => {
        return field in editedValues ? editedValues[field] : transaction[field];
    };

    // Determine if field is editable
    const isEditable = (field: string) => {
        return (
            EDITABLE_FIELDS.includes(field) && !!onUpdate && !transaction.isLocked
        );
    };

    // Centralized field value handler with type safety
    const handleFieldChange = (field: string, value: any) => {
        // Type-specific conversions
        let processedValue: any;

<<<<<<< HEAD
        if (field === 'tags') {
            // Handle tags special case
            processedValue =
                typeof value === 'string'
                    ? value
                        .split(',')
                        .map((tag) => tag.trim())
                        .filter(Boolean)
                    : [];
        } else if (field === 'date') {
            // Handle date values specially
            if (value instanceof Date) {
                // Keep Date objects as is for the UI
                processedValue = value;
            } else if (typeof value === 'string') {
                // Convert string dates to Date objects
                processedValue = new Date(value);
            } else {
                // Fallback
                processedValue = value;
            }
        } else if (field === 'amount') {
            // Handle amount values specially
            if (typeof value === 'number') {
                // Ensure it's a properly formatted number with 2 decimal places
                processedValue = parseFloat(value.toFixed(2));
            } else if (typeof value === 'string') {
                // Try to convert string to number
                const parsedValue = parseFloat(value);
                if (!isNaN(parsedValue)) {
                    processedValue = parseFloat(parsedValue.toFixed(2));
                } else {
                    console.warn('Invalid amount value:', value);
                    return; // Don't update if invalid
                }
            } else {
                console.warn('Unexpected amount value type:', typeof value);
                return; // Don't update if invalid
            }
        } else if (typeof value === 'boolean') {
            // Handle boolean values
            processedValue = value;
        } else if (value === '') {
            // Empty strings become null
            processedValue = null;
=======
    if (field === 'tags') {
      // Handle tags special case
      processedValue =
        typeof value === 'string'
          ? value
            .split(',')
            .map((tag) => tag.trim())
            .filter(Boolean)
          : [];
    } else if (field === 'date') {
      // Handle date values specially
      if (value instanceof Date) {
        // Keep Date objects as is for the UI
        processedValue = value;
      } else if (typeof value === 'string') {
        // Convert string dates to Date objects
        processedValue = new Date(value);
      } else {
        // Fallback
        processedValue = value;
      }
    } else if (field === 'amount') {
      // Handle amount values specially
      if (typeof value === 'number') {
        // Ensure it's a properly formatted number with 2 decimal places
        processedValue = Number.parseFloat(value.toFixed(2));
      } else if (typeof value === 'string') {
        // Try to convert string to number
        const parsedValue = Number.parseFloat(value);
        if (!Number.isNaN(parsedValue)) {
          processedValue = Number.parseFloat(parsedValue.toFixed(2));
>>>>>>> 99b00669
        } else {
            // All other values
            processedValue = value;
        }

        setEditedValues((prev) => ({
            ...prev,
            [field]: processedValue,
        }));
    };

    // Toggle edit mode
    const toggleEditMode = () => {
        setIsEditMode(!isEditMode);
        if (isEditMode) {
            // If leaving edit mode, clear edits
            setEditedValues({});
        }
    };

<<<<<<< HEAD
    // Handle save of edits with trpc
    const handleSave = () => {
        if (Object.keys(editedValues).length > 0) {
            // Create clean object with only changed values
            const cleanUpdates = Object.entries(editedValues).reduce(
                (acc, [key, value]) => {
                    // Only include values that actually changed
                    if (value !== transaction[key as keyof typeof transaction]) {
                        // Handle Date objects for the API
                        if (value instanceof Date) {
                            // Convert Date objects to ISO strings for the API
                            acc[key] = value.toISOString();
                        } else {
                            acc[key] = value;
                        }
                    }
                    return acc;
                },
                {} as Record<string, any>
            );
=======
  // Enter edit mode
  const enterEditMode = () => {
    setIsEditMode(true);
  };

  // Enter edit mode specifically for updating the category
  const enterEditModeForCategory = () => {
    setEditedValues((prev) => ({
      ...prev,
      category: transaction.category || '',
    }));
    setIsEditMode(true);
    // Note: Scrolling to the categorization section would require additional DOM manipulation
  };

  // Handle save of edits with trpc
  const handleSave = () => {
    if (Object.keys(editedValues).length > 0) {
      // Create clean object with only changed values
      const cleanUpdates = Object.entries(editedValues).reduce(
        (acc, [key, value]) => {
          // Only include values that actually changed
          if (value !== transaction[key as keyof typeof transaction]) {
            // Handle Date objects for the API
            if (value instanceof Date) {
              // Convert Date objects to ISO strings for the API
              acc[key] = value.toISOString();
            } else {
              acc[key] = value;
            }
          }
          return acc;
        },
        {} as Record<string, any>
      );
>>>>>>> 99b00669

            if (Object.keys(cleanUpdates).length > 0) {
                // Use trpc directly for the update
                updateTransaction.mutate(
                    {
                        id: transaction.id,
                        data: cleanUpdates,
                    },
                    {
                        onSuccess: (data) => {
                            // Invalidate queries to refetch data
                            void trpc.transactions.getTransactions.invalidate();
                            void trpc.transactions.getTransaction.invalidate({
                                id: transaction.id,
                            });

                            // Also call the onUpdate callback if provided for compatibility
                            if (onUpdate) {
                                onUpdate(cleanUpdates);
                            }
                        },
                        onError: (error) => {
                            console.error('Update transaction error:', error);
                        },
                    }
                );
            }
        }
        toggleEditMode();
    };

<<<<<<< HEAD
    const contextValue = {
        transaction,
        editedValues,
        isEditMode,
        setIsEditMode,
        setEditedValues,
        handleFieldChange,
        isEditable,
        handleSave,
        toggleEditMode,
        formatAmount,
        formatDateTime,
        onUpdate,
    };
=======
  const contextValue = {
    transaction,
    editedValues,
    isEditMode,
    setIsEditMode,
    setEditedValues,
    handleFieldChange,
    isEditable,
    handleSave,
    toggleEditMode,
    formatAmount,
    formatDateTime,
    enterEditModeForCategory,
    enterEditMode,
    updateTransactionData,
  };
>>>>>>> 99b00669

    return (
        <TransactionContext.Provider value={contextValue}>
            {children}
        </TransactionContext.Provider>
    );
}

// Custom hook to use the transaction context
export function useTransactionContext() {
    const context = React.useContext(TransactionContext);
    if (context === undefined) {
        throw new Error(
            'useTransactionContext must be used within a TransactionProvider'
        );
    }
    return context;
}<|MERGE_RESOLUTION|>--- conflicted
+++ resolved
@@ -11,92 +11,78 @@
 
 // List of editable fields
 export const EDITABLE_FIELDS = [
-    // Basic transaction info
-    'name',
-    'description',
-    'notes',
-    'date',
-    'amount',
-    'status',
-    'pending',
-
-    // Merchant details
-    'merchantName',
-    'merchantCategory',
-    'merchantWebsite',
-    'merchantPhone',
-    'merchantAddress',
-    'merchantCity',
-    'merchantState',
-    'merchantZip',
-    'merchantCountry',
-
-    // Categorization
-    'category',
-    'subCategory',
-    'customCategory',
-    'tags',
-    'budgetCategory',
-    'budgetSubcategory',
-    'needsWantsCategory',
-
-    "notes",
-
-    // Payment details
-    'paymentMethod',
-    'paymentChannel',
-    'paymentProcessor',
-    'paymentGateway',
-    'cardType',
-    'cardNetwork',
-    'cardLastFour',
-    'transactionReference',
-    'authorizationCode',
-    'checkNumber',
-    'wireReference',
-    'accountNumber',
-
-    // Tax and financial info
-    'taxDeductible',
-    'taxExempt',
-    'taxCategory',
-    'taxAmount',
-    'taxRate',
-    'vatAmount',
-    'vatRate',
-    'businessPurpose',
-    'costCenter',
-    'projectCode',
-    'reimbursable',
-    'cashFlowCategory',
-    'cashFlowType',
-
-    // Status and flags
-    'userNotes',
-    'reviewStatus',
-    'excludeFromBudget',
-    'plannedExpense',
-    'discretionary',
-    'isFlagged',
-    'isHidden',
+  // Basic transaction info
+  'name',
+  'description',
+  'notes',
+  'date',
+  'amount',
+  'status',
+  'pending',
+
+  // Merchant details
+  'merchantName',
+  'merchantCategory',
+  'merchantWebsite',
+  'merchantPhone',
+  'merchantAddress',
+  'merchantCity',
+  'merchantState',
+  'merchantZip',
+  'merchantCountry',
+
+  // Categorization
+  'category',
+  'subCategory',
+  'customCategory',
+  'tags',
+  'budgetCategory',
+  'budgetSubcategory',
+  'needsWantsCategory',
+
+  'notes',
+
+  // Payment details
+  'paymentMethod',
+  'paymentChannel',
+  'paymentProcessor',
+  'paymentGateway',
+  'cardType',
+  'cardNetwork',
+  'cardLastFour',
+  'transactionReference',
+  'authorizationCode',
+  'checkNumber',
+  'wireReference',
+  'accountNumber',
+
+  // Tax and financial info
+  'taxDeductible',
+  'taxExempt',
+  'taxCategory',
+  'taxAmount',
+  'taxRate',
+  'vatAmount',
+  'vatRate',
+  'businessPurpose',
+  'costCenter',
+  'projectCode',
+  'reimbursable',
+  'cashFlowCategory',
+  'cashFlowType',
+
+  // Status and flags
+  'userNotes',
+  'reviewStatus',
+  'excludeFromBudget',
+  'plannedExpense',
+  'discretionary',
+  'isFlagged',
+  'isHidden',
 ];
 
 // Context type definition
 interface TransactionContextType {
-<<<<<<< HEAD
-    transaction: TransactionData;
-    editedValues: Record<string, any>;
-    isEditMode: boolean;
-    setIsEditMode: (value: boolean) => void;
-    setEditedValues: React.Dispatch<React.SetStateAction<Record<string, any>>>;
-    handleFieldChange: (field: string, value: any) => void;
-    isEditable: (field: string) => boolean;
-    handleSave: () => void;
-    toggleEditMode: () => void;
-    formatAmount: (amount: number, currency?: string | null) => string;
-    formatDateTime: (date: Date | string | null) => string;
-    onUpdate?: (updatedData: any) => void;
-=======
   transaction: TransactionData;
   editedValues: Record<string, any>;
   isEditMode: boolean;
@@ -108,73 +94,29 @@
   toggleEditMode: () => void;
   formatAmount: (amount: number, currency?: string | null) => string;
   formatDateTime: (date: Date | string | null) => string;
-  enterEditModeForCategory: () => void;
-  enterEditMode: () => void;
-  updateTransactionData: (updatedData: Partial<TransactionData>) => void;
->>>>>>> 99b00669
 }
 
 // Create the context with a default value
 const TransactionContext = React.createContext<
-    TransactionContextType | undefined
+  TransactionContextType | undefined
 >(undefined);
 
 // Provider component that wraps parts of the app that need access to the context
 export function TransactionProvider({
-<<<<<<< HEAD
-    transaction,
-    onUpdate,
-    children,
-=======
-  transaction: initialTransaction,
+  transaction,
   onUpdate,
   children,
->>>>>>> 99b00669
 }: {
-    children: React.ReactNode;
-    transaction: TransactionData;
-    onUpdate?: (updatedData: any) => void;
+  children: React.ReactNode;
+  transaction: TransactionData;
+  onUpdate?: (updatedData: any) => void;
 }) {
-<<<<<<< HEAD
-    const [isEditMode, setIsEditMode] = React.useState(false);
-    const [editedValues, setEditedValues] = React.useState<Record<string, any>>(
-        {}
-    );
-    const updateTransaction = useUpdateTransaction();
-    const trpc = api.useUtils();
-
-    // Reset edited values when the transaction changes
-    React.useEffect(() => {
-        if (isEditMode) {
-            // If we're in edit mode and the transaction changes,
-            // exit edit mode and clear any pending edits
-            setIsEditMode(false);
-            setEditedValues({});
-        }
-    }, [transaction.id, transaction.updatedAt]);
-
-    // Format helpers
-    const formatAmount = (amount: number, currency?: string | null) => {
-        return new Intl.NumberFormat('en-US', {
-            style: 'currency',
-            currency: currency || 'USD',
-        }).format(amount);
-    };
-=======
-  const [transaction, setTransaction] =
-    React.useState<TransactionData>(initialTransaction);
   const [isEditMode, setIsEditMode] = React.useState(false);
   const [editedValues, setEditedValues] = React.useState<Record<string, any>>(
     {}
   );
   const updateTransaction = useUpdateTransaction();
-  const updateCategory = useUpdateTransactionCategory();
   const trpc = api.useUtils();
-
-  // Update local transaction when props change
-  React.useEffect(() => {
-    setTransaction(initialTransaction);
-  }, [initialTransaction]);
 
   // Reset edited values when the transaction changes
   React.useEffect(() => {
@@ -186,46 +128,6 @@
     }
   }, [transaction.id, transaction.updatedAt]);
 
-  // Function to update transaction data locally (without saving to the server)
-  const updateTransactionData = (updatedData: Partial<TransactionData>) => {
-    console.log('updateTransactionData called with:', updatedData);
-
-    // Process the data to ensure dates are properly formatted for the API
-    const processedData = Object.entries(updatedData).reduce(
-      (acc, [key, value]) => {
-        // Convert Date objects to ISO strings for the API
-        if (value instanceof Date) {
-          acc[key] = value.toISOString();
-        } else {
-          acc[key] = value;
-        }
-        return acc;
-      },
-      {} as Record<string, any>
-    );
-
-    console.log('Processed data for API:', processedData);
-
-    // Update the local state
-    setTransaction((current) => {
-      const updated = {
-        ...current,
-        ...updatedData, // Use original data for local state
-        updatedAt: new Date(), // Update the updatedAt field to trigger useEffect
-      };
-      console.log('Updated transaction state:', updated);
-      return updated;
-    });
-
-    // If there's an onUpdate callback, call it with the processed data
-    if (onUpdate) {
-      console.log('Calling onUpdate with:', processedData);
-      onUpdate(processedData);
-    } else {
-      console.warn('No onUpdate callback provided');
-    }
-  };
-
   // Format helpers
   const formatAmount = (amount: number, currency?: string | null) => {
     return new Intl.NumberFormat('en-US', {
@@ -233,85 +135,37 @@
       currency: currency || 'USD',
     }).format(amount);
   };
->>>>>>> 99b00669
-
-    const formatDateTime = (date: Date | string | null) => {
-        if (!date) return '-';
-        return formatDate(date);
-    };
-
-    // Helper to get current value (edited or original)
-    const getValue = (field: keyof TransactionData) => {
-        return field in editedValues ? editedValues[field] : transaction[field];
-    };
-
-    // Determine if field is editable
-    const isEditable = (field: string) => {
-        return (
-            EDITABLE_FIELDS.includes(field) && !!onUpdate && !transaction.isLocked
-        );
-    };
-
-    // Centralized field value handler with type safety
-    const handleFieldChange = (field: string, value: any) => {
-        // Type-specific conversions
-        let processedValue: any;
-
-<<<<<<< HEAD
-        if (field === 'tags') {
-            // Handle tags special case
-            processedValue =
-                typeof value === 'string'
-                    ? value
-                        .split(',')
-                        .map((tag) => tag.trim())
-                        .filter(Boolean)
-                    : [];
-        } else if (field === 'date') {
-            // Handle date values specially
-            if (value instanceof Date) {
-                // Keep Date objects as is for the UI
-                processedValue = value;
-            } else if (typeof value === 'string') {
-                // Convert string dates to Date objects
-                processedValue = new Date(value);
-            } else {
-                // Fallback
-                processedValue = value;
-            }
-        } else if (field === 'amount') {
-            // Handle amount values specially
-            if (typeof value === 'number') {
-                // Ensure it's a properly formatted number with 2 decimal places
-                processedValue = parseFloat(value.toFixed(2));
-            } else if (typeof value === 'string') {
-                // Try to convert string to number
-                const parsedValue = parseFloat(value);
-                if (!isNaN(parsedValue)) {
-                    processedValue = parseFloat(parsedValue.toFixed(2));
-                } else {
-                    console.warn('Invalid amount value:', value);
-                    return; // Don't update if invalid
-                }
-            } else {
-                console.warn('Unexpected amount value type:', typeof value);
-                return; // Don't update if invalid
-            }
-        } else if (typeof value === 'boolean') {
-            // Handle boolean values
-            processedValue = value;
-        } else if (value === '') {
-            // Empty strings become null
-            processedValue = null;
-=======
+
+  const formatDateTime = (date: Date | string | null) => {
+    if (!date) return '-';
+    return formatDate(date);
+  };
+
+  // Helper to get current value (edited or original)
+  const getValue = (field: keyof TransactionData) => {
+    return field in editedValues ? editedValues[field] : transaction[field];
+  };
+
+  // Determine if field is editable
+  const isEditable = (field: string) => {
+    return (
+      EDITABLE_FIELDS.includes(field) && !!onUpdate && !transaction.isLocked
+    );
+  };
+
+  // Centralized field value handler with type safety
+  const handleFieldChange = (field: string, value: any) => {
+    // Type-specific conversions
+    let processedValue: any;
+
     if (field === 'tags') {
       // Handle tags special case
       processedValue =
         typeof value === 'string'
           ? value
-            .split(',')
-            .map((tag) => tag.trim())
-            .filter(Boolean)
+              .split(',')
+              .map((tag) => tag.trim())
+              .filter(Boolean)
           : [];
     } else if (field === 'date') {
       // Handle date values specially
@@ -329,68 +183,44 @@
       // Handle amount values specially
       if (typeof value === 'number') {
         // Ensure it's a properly formatted number with 2 decimal places
-        processedValue = Number.parseFloat(value.toFixed(2));
+        processedValue = parseFloat(value.toFixed(2));
       } else if (typeof value === 'string') {
         // Try to convert string to number
-        const parsedValue = Number.parseFloat(value);
-        if (!Number.isNaN(parsedValue)) {
-          processedValue = Number.parseFloat(parsedValue.toFixed(2));
->>>>>>> 99b00669
+        const parsedValue = parseFloat(value);
+        if (!isNaN(parsedValue)) {
+          processedValue = parseFloat(parsedValue.toFixed(2));
         } else {
-            // All other values
-            processedValue = value;
+          console.warn('Invalid amount value:', value);
+          return; // Don't update if invalid
         }
-
-        setEditedValues((prev) => ({
-            ...prev,
-            [field]: processedValue,
-        }));
-    };
-
-    // Toggle edit mode
-    const toggleEditMode = () => {
-        setIsEditMode(!isEditMode);
-        if (isEditMode) {
-            // If leaving edit mode, clear edits
-            setEditedValues({});
-        }
-    };
-
-<<<<<<< HEAD
-    // Handle save of edits with trpc
-    const handleSave = () => {
-        if (Object.keys(editedValues).length > 0) {
-            // Create clean object with only changed values
-            const cleanUpdates = Object.entries(editedValues).reduce(
-                (acc, [key, value]) => {
-                    // Only include values that actually changed
-                    if (value !== transaction[key as keyof typeof transaction]) {
-                        // Handle Date objects for the API
-                        if (value instanceof Date) {
-                            // Convert Date objects to ISO strings for the API
-                            acc[key] = value.toISOString();
-                        } else {
-                            acc[key] = value;
-                        }
-                    }
-                    return acc;
-                },
-                {} as Record<string, any>
-            );
-=======
-  // Enter edit mode
-  const enterEditMode = () => {
-    setIsEditMode(true);
-  };
-
-  // Enter edit mode specifically for updating the category
-  const enterEditModeForCategory = () => {
+      } else {
+        console.warn('Unexpected amount value type:', typeof value);
+        return; // Don't update if invalid
+      }
+    } else if (typeof value === 'boolean') {
+      // Handle boolean values
+      processedValue = value;
+    } else if (value === '') {
+      // Empty strings become null
+      processedValue = null;
+    } else {
+      // All other values
+      processedValue = value;
+    }
+
     setEditedValues((prev) => ({
       ...prev,
-      category: transaction.category || '',
+      [field]: processedValue,
     }));
-    setIsEditMode(true);
-    // Note: Scrolling to the categorization section would require additional DOM manipulation
+  };
+
+  // Toggle edit mode
+  const toggleEditMode = () => {
+    setIsEditMode(!isEditMode);
+    if (isEditMode) {
+      // If leaving edit mode, clear edits
+      setEditedValues({});
+    }
   };
 
   // Handle save of edits with trpc
@@ -413,54 +243,37 @@
         },
         {} as Record<string, any>
       );
->>>>>>> 99b00669
-
-            if (Object.keys(cleanUpdates).length > 0) {
-                // Use trpc directly for the update
-                updateTransaction.mutate(
-                    {
-                        id: transaction.id,
-                        data: cleanUpdates,
-                    },
-                    {
-                        onSuccess: (data) => {
-                            // Invalidate queries to refetch data
-                            void trpc.transactions.getTransactions.invalidate();
-                            void trpc.transactions.getTransaction.invalidate({
-                                id: transaction.id,
-                            });
-
-                            // Also call the onUpdate callback if provided for compatibility
-                            if (onUpdate) {
-                                onUpdate(cleanUpdates);
-                            }
-                        },
-                        onError: (error) => {
-                            console.error('Update transaction error:', error);
-                        },
-                    }
-                );
-            }
-        }
-        toggleEditMode();
-    };
-
-<<<<<<< HEAD
-    const contextValue = {
-        transaction,
-        editedValues,
-        isEditMode,
-        setIsEditMode,
-        setEditedValues,
-        handleFieldChange,
-        isEditable,
-        handleSave,
-        toggleEditMode,
-        formatAmount,
-        formatDateTime,
-        onUpdate,
-    };
-=======
+
+      if (Object.keys(cleanUpdates).length > 0) {
+        // Use trpc directly for the update
+        updateTransaction.mutate(
+          {
+            id: transaction.id,
+            data: cleanUpdates,
+          },
+          {
+            onSuccess: (data) => {
+              // Invalidate queries to refetch data
+              void trpc.transactions.getTransactions.invalidate();
+              void trpc.transactions.getTransaction.invalidate({
+                id: transaction.id,
+              });
+
+              // Also call the onUpdate callback if provided for compatibility
+              if (onUpdate) {
+                onUpdate(cleanUpdates);
+              }
+            },
+            onError: (error) => {
+              console.error('Update transaction error:', error);
+            },
+          }
+        );
+      }
+    }
+    toggleEditMode();
+  };
+
   const contextValue = {
     transaction,
     editedValues,
@@ -473,26 +286,22 @@
     toggleEditMode,
     formatAmount,
     formatDateTime,
-    enterEditModeForCategory,
-    enterEditMode,
-    updateTransactionData,
-  };
->>>>>>> 99b00669
-
-    return (
-        <TransactionContext.Provider value={contextValue}>
-            {children}
-        </TransactionContext.Provider>
-    );
+  };
+
+  return (
+    <TransactionContext.Provider value={contextValue}>
+      {children}
+    </TransactionContext.Provider>
+  );
 }
 
 // Custom hook to use the transaction context
 export function useTransactionContext() {
-    const context = React.useContext(TransactionContext);
-    if (context === undefined) {
-        throw new Error(
-            'useTransactionContext must be used within a TransactionProvider'
-        );
-    }
-    return context;
+  const context = React.useContext(TransactionContext);
+  if (context === undefined) {
+    throw new Error(
+      'useTransactionContext must be used within a TransactionProvider'
+    );
+  }
+  return context;
 }