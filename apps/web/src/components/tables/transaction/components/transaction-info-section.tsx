<<<<<<< HEAD
import { Edit, FileText, Info, Loader2, Plus } from 'lucide-react';
import React, { useState } from 'react';
=======
import { Edit2, Info, Loader2, Save, X } from 'lucide-react';
import React, { useEffect, useRef, useState } from 'react';
>>>>>>> 99b00669
import {
    TransactionStatus,
    TransactionStatusMetadata,
    getStatusBadgeType,
    getTransactionStatusOptions,
    isStatusTransitionAllowed,
} from '@/constants/transaction-status';
import {
<<<<<<< HEAD
    useCompleteTransaction,
    useUpdateTransactionStatus,
=======
  useCompleteTransaction,
  useUpdateTransaction,
  useUpdateTransactionStatus,
>>>>>>> 99b00669
} from '@/trpc/hooks/transaction-hooks';

import { Button } from '@/registry/default/potion-ui/button';
import { CurrencyInput } from '@/components/ui/currency-input';
import { DatePicker } from '@/components/ui/date-picker';
import { DetailRow } from './detail-row';
import { EditableDetailRow } from './editable-detail-row';
import { FieldRenderer } from './field-renderer';
<<<<<<< HEAD
import { TransactionNoteModal } from './transaction-note-modal';
=======
import { Input } from '@/registry/default/potion-ui/input';
import { Textarea } from '@/registry/default/potion-ui/textarea';
>>>>>>> 99b00669
import { TransactionSection } from './transaction-section';
import { cn } from '@/lib/utils';
import { fieldDescriptions } from './field-descriptions';
import { sectionDescriptions } from './section-descriptions';
import { toast } from 'sonner';
import { useTransactionContext } from './transaction-context';

/** InlineEditableField component for editing transaction fields inline */
interface InlineEditableFieldProps {
  field: string;
  label: string;
  value: string;
  setValue: React.Dispatch<React.SetStateAction<string>>;
  isEditing: boolean;
  setIsEditing: React.Dispatch<React.SetStateAction<boolean>>;
  inputRef: React.RefObject<HTMLInputElement | HTMLTextAreaElement>;
  icon: React.ReactNode;
  placeholder: string;
  tooltip?: string;
  isTextarea?: boolean;
  onSave: (field: string, value: string) => Promise<void>;
  isSaving: boolean;
}

function InlineEditableField({
  field,
  label,
  value,
  setValue,
  isEditing,
  setIsEditing,
  inputRef,
  icon,
  placeholder,
  tooltip,
  isTextarea = false,
  onSave,
  isSaving,
}: InlineEditableFieldProps) {
  // Handle keydown events
  const handleKeyDown = async (
    e: React.KeyboardEvent,
    field: string,
    value: string
  ) => {
    if (e.key === 'Enter' && !isTextarea) {
      await onSave(field, value);
    } else if (e.key === 'Escape') {
      setIsEditing(false);
    }
  };

  return (
    <div
      className={cn(
        'relative mb-2 flex flex-col rounded-xl transition-all duration-300',
        isEditing
          ? 'border border-violet-200/40 bg-gradient-to-br from-violet-50/80 to-indigo-50/50 shadow-sm'
          : 'hover:bg-violet-50/20'
      )}
    >
      <div className="flex items-center justify-between px-3 pt-2">
        <span
          className={cn(
            'text-xs font-medium transition-colors duration-200',
            isEditing ? 'text-violet-700' : 'text-foreground/70'
          )}
          title={tooltip || ''}
        >
          {label}
        </span>

        {!isEditing && (
          <Button
            variant="ghost"
            size="icon"
            className={cn(
              'h-6 w-6 rounded-full bg-transparent text-muted-foreground/50 transition-all duration-200',
              'hover:scale-105 hover:bg-violet-100/70 hover:text-violet-700',
              'focus:ring-2 focus:ring-violet-200 focus:ring-offset-1 focus:outline-none'
            )}
            onClick={() => setIsEditing(true)}
            title="Edit"
          >
            <Edit2 className="h-3 w-3" />
          </Button>
        )}
      </div>

      {isEditing ? (
        <div className="px-3 pt-1 pb-3">
          <div className="relative">
            {isTextarea ? (
              <Textarea
                ref={inputRef as React.RefObject<HTMLTextAreaElement>}
                value={value}
                onChange={(e) => setValue(e.target.value)}
                className={cn(
                  'w-full rounded-lg border-violet-200/60 bg-white/80 text-sm shadow-sm backdrop-blur-sm',
                  'focus:border-violet-300 focus:ring-2 focus:ring-violet-200/50 focus:ring-offset-0',
                  'transition-all duration-200 placeholder:text-violet-300',
                  'min-h-[100px] resize-y'
                )}
                placeholder={placeholder}
                disabled={isSaving}
              />
            ) : (
              <Input
                ref={inputRef as React.RefObject<HTMLInputElement>}
                type="text"
                value={value}
                onChange={(e) => setValue(e.target.value)}
                onKeyDown={(e) => handleKeyDown(e, field, value)}
                className={cn(
                  'h-9 w-full rounded-lg border-violet-200/60 bg-white/80 pr-16 pl-3 text-sm shadow-sm backdrop-blur-sm',
                  'focus:border-violet-300 focus:ring-2 focus:ring-violet-200/50 focus:ring-offset-0',
                  'transition-all duration-200 placeholder:text-violet-300'
                )}
                placeholder={placeholder}
                disabled={isSaving}
              />
            )}
            <div className="absolute top-1 right-1 flex items-center gap-1 rounded-lg bg-white/20 backdrop-blur-sm transition-opacity">
              <Button
                size="sm"
                className={cn(
                  'h-7 w-7 rounded-lg bg-transparent p-0',
                  'text-rose-500 hover:bg-rose-50 hover:text-rose-600',
                  'transition-all duration-200 hover:scale-105',
                  'focus:ring-2 focus:ring-rose-200 focus:outline-none'
                )}
                onClick={() => setIsEditing(false)}
                disabled={isSaving}
                title="Cancel"
              >
                <X className="h-3.5 w-3.5" />
              </Button>
              <Button
                size="sm"
                className={cn(
                  'h-7 w-7 rounded-lg bg-transparent p-0',
                  'text-emerald-500 hover:bg-emerald-50 hover:text-emerald-600',
                  'transition-all duration-200 hover:scale-105',
                  'focus:ring-2 focus:ring-emerald-200 focus:outline-none'
                )}
                onClick={() => onSave(field, value)}
                disabled={isSaving}
                title="Save"
              >
                <Save
                  className={cn('h-3.5 w-3.5', isSaving && 'animate-spin')}
                />
              </Button>
            </div>
          </div>
          <p className="mt-1 text-xs text-violet-500/70 italic">
            {isTextarea
              ? 'Click Save when done'
              : 'Press Enter to save, Esc to cancel'}
          </p>
        </div>
      ) : (
        <div
          className={cn(
            'group relative cursor-pointer rounded-lg px-3 py-2 text-sm',
            'transition-all duration-200 hover:bg-violet-50/80',
            'flex items-center justify-between'
          )}
          onClick={() => setIsEditing(true)}
        >
          <div className="flex items-center gap-2">
            {icon}
            <div className="truncate">
              {value ? (
                <span className="font-medium text-foreground/90">{value}</span>
              ) : (
                <span className="text-muted-foreground/60 italic">
                  No {label.toLowerCase()}
                </span>
              )}
            </div>
          </div>
          <div className="absolute inset-y-0 right-0 flex items-center opacity-0 transition-opacity group-hover:opacity-100">
            <span className="mr-2 text-xs text-violet-500">Edit</span>
            <div className="flex h-full items-center rounded-l-full bg-violet-100/80 px-2">
              <Edit2 className="h-3 w-3 text-violet-500" />
            </div>
          </div>
        </div>
      )}
    </div>
  );
}

/** InlineEditableTransaction Section component */
function InlineEditableTransaction() {
  const { transaction, updateTransactionData } = useTransactionContext();
  const updateTransaction = useUpdateTransaction();

  // State for transaction name editing
  const [isEditingName, setIsEditingName] = useState(false);
  const [transactionName, setTransactionName] = useState(
    transaction.name || ''
  );
  const nameInputRef = useRef<HTMLInputElement>(null);

  // State for transaction description editing
  const [isEditingDescription, setIsEditingDescription] = useState(false);
  const [transactionDescription, setTransactionDescription] = useState(
    transaction.description || ''
  );
  const descriptionInputRef = useRef<HTMLInputElement>(null);

  // State for transaction notes editing
  const [isEditingNotes, setIsEditingNotes] = useState(false);
  const [transactionNotes, setTransactionNotes] = useState(
    transaction.notes || ''
  );
  const notesInputRef = useRef<HTMLTextAreaElement>(null);

  const [isSaving, setIsSaving] = useState(false);

  // Update local state when transaction changes
  useEffect(() => {
    setTransactionName(transaction.name || '');
    setTransactionDescription(transaction.description || '');
    setTransactionNotes(transaction.notes || '');
  }, [transaction.name, transaction.description, transaction.notes]);

  // Focus input when entering edit mode
  useEffect(() => {
    if (isEditingName && nameInputRef.current) {
      nameInputRef.current.focus();
    }
  }, [isEditingName]);

  useEffect(() => {
    if (isEditingDescription && descriptionInputRef.current) {
      descriptionInputRef.current.focus();
    }
  }, [isEditingDescription]);

  useEffect(() => {
    if (isEditingNotes && notesInputRef.current) {
      notesInputRef.current.focus();
    }
  }, [isEditingNotes]);

  // Save handler for transaction fields
  const handleSaveField = async (field: string, value: string) => {
    if (!transaction.id) return;

    setIsSaving(true);
    try {
      // Create update object
      const updateData = {
        id: transaction.id,
        data: {
          [field]: value,
        },
      };

      // Update the transaction
      updateTransaction.mutate(updateData, {
        onSuccess: () => {
          // Update the transaction data via context to reflect the changes locally
          updateTransactionData({
            [field]: value,
          });

          toast.success(
            `Transaction ${field.toLowerCase()} updated successfully`
          );
        },
        onError: (error) => {
          console.error(`Failed to update transaction ${field}:`, error);
          toast.error(`Failed to update transaction ${field}`);
        },
        onSettled: () => {
          setIsSaving(false);

          // Reset all editing states
          setIsEditingName(false);
          setIsEditingDescription(false);
          setIsEditingNotes(false);
        },
      });
    } catch (error) {
      console.error(`Failed to update transaction ${field}:`, error);
      toast.error(`Failed to update transaction ${field}`);
      setIsSaving(false);
    }
  };

  return (
    <>
      <InlineEditableField
        field="name"
        label="Name"
        value={transactionName}
        setValue={setTransactionName}
        isEditing={isEditingName}
        setIsEditing={setIsEditingName}
        inputRef={nameInputRef as React.RefObject<HTMLInputElement | HTMLTextAreaElement>}
        icon={<Info className="h-3.5 w-3.5 text-violet-500/70" />}
        placeholder="Enter transaction name"
        tooltip={fieldDescriptions.name}
        onSave={handleSaveField}
        isSaving={isSaving}
      />

      <TransactionAmountField />
      <TransactionDateField />
      <TransactionStatusField />

      <InlineEditableField
        field="description"
        label="Description"
        value={transactionDescription}
        setValue={setTransactionDescription}
        isEditing={isEditingDescription}
        setIsEditing={setIsEditingDescription}
        inputRef={descriptionInputRef as React.RefObject<HTMLInputElement | HTMLTextAreaElement>}
        icon={<Info className="h-3.5 w-3.5 text-violet-500/70" />}
        placeholder="Enter transaction description"
        tooltip={fieldDescriptions.description}
        onSave={handleSaveField}
        isSaving={isSaving}
      />

      <InlineEditableField
        field="notes"
        label="Notes"
        value={transactionNotes}
        setValue={setTransactionNotes}
        isEditing={isEditingNotes}
        setIsEditing={setIsEditingNotes}
        inputRef={notesInputRef as React.RefObject<HTMLTextAreaElement>}
        icon={<Info className="h-3.5 w-3.5 text-violet-500/70" />}
        placeholder="Enter transaction notes"
        tooltip={fieldDescriptions.notes}
        isTextarea
        onSave={handleSaveField}
        isSaving={isSaving}
      />
    </>
  );
}

/** TransactionAmountField Component - with inline editing support */
function TransactionAmountField() {
<<<<<<< HEAD
    const {
        transaction,
        formatAmount,
        isEditMode,
        handleFieldChange,
        editedValues,
    } = useTransactionContext();

    /**
     * Gets the current amount value, either from edited values or original
     * transaction
     *
     * @returns {number} The current transaction amount value
     */
    const getAmountValue = () => {
        return 'amount' in editedValues ? editedValues.amount : transaction.amount;
    };

    /**
     * Handles changes to the transaction amount
     *
     * @param {number} newAmount - The new amount value
     */
    const handleAmountChange = (newAmount: number) => {
        handleFieldChange('amount', newAmount);
    };

    if (isEditMode) {
        return (
            <EditableDetailRow label="Amount" tooltip={fieldDescriptions.amount}>
                <CurrencyInput
                    value={getAmountValue()}
                    onChange={handleAmountChange}
                    currency={transaction.isoCurrencyCode || 'USD'}
                    className="w-full"
                    placeholder="Enter transaction amount"
                />
            </EditableDetailRow>
        );
    }

    return (
        <DetailRow
            label="Amount"
            value={formatAmount(transaction.amount, transaction.isoCurrencyCode)}
            tooltip={fieldDescriptions.amount}
            isAmount
            amountType={transaction.amount > 0 ? 'positive' : 'negative'}
=======
  const {
    transaction,
    formatAmount,
    isEditMode,
    handleFieldChange,
    editedValues,
    updateTransactionData,
  } = useTransactionContext();
  const updateTransaction = useUpdateTransaction();

  const [isEditing, setIsEditing] = useState(false);
  const [amountValue, setAmountValue] = useState<number>(transaction.amount);
  const [isSaving, setIsSaving] = useState(false);

  useEffect(() => {
    setAmountValue(transaction.amount);
  }, [transaction.amount]);

  // Handle keydown events for saving when Enter is pressed
  const handleKeyDown = (e: React.KeyboardEvent) => {
    if (e.key === 'Enter') {
      handleSave();
    } else if (e.key === 'Escape') {
      setAmountValue(transaction.amount);
      setIsEditing(false);
    }
  };

  const handleSave = async () => {
    if (!transaction.id) return;

    setIsSaving(true);
    try {
      // Create update object
      const updateData = {
        id: transaction.id,
        data: {
          amount: amountValue,
        },
      };

      // Update the transaction
      updateTransaction.mutate(updateData, {
        onSuccess: () => {
          // Update the transaction data via context to reflect the changes locally
          updateTransactionData({
            amount: amountValue,
          });

          toast.success('Transaction amount updated successfully');
        },
        onError: (error) => {
          console.error('Failed to update transaction amount:', error);
          toast.error('Failed to update transaction amount');
        },
        onSettled: () => {
          setIsSaving(false);
          setIsEditing(false);
        },
      });
    } catch (error) {
      console.error('Failed to update transaction amount:', error);
      toast.error('Failed to update transaction amount');
      setIsSaving(false);
    }
  };

  // If we're in the standard edit mode, use the original component
  if (isEditMode) {
    return (
      <EditableDetailRow label="Amount" tooltip={fieldDescriptions.amount}>
        <CurrencyInput
          value={amountValue}
          onChange={(value) => {
            setAmountValue(value);
            handleFieldChange('amount', value);
          }}
          currency={transaction.isoCurrencyCode || 'USD'}
          className="w-full"
          placeholder="Enter transaction amount"
>>>>>>> 99b00669
        />
    );
<<<<<<< HEAD
=======
  }

  // For inline editing
  if (isEditing) {
    return (
      <div className="relative mb-2 flex flex-col rounded-xl border border-violet-200/40 bg-gradient-to-br from-violet-50/80 to-indigo-50/50 shadow-sm">
        <div className="flex items-center justify-between px-3 pt-2">
          <span
            className="text-xs font-medium text-violet-700"
            title={fieldDescriptions.amount}
          >
            Amount
          </span>
        </div>
        <div className="px-3 pt-1 pb-3">
          <div className="relative">
            <CurrencyInput
              value={amountValue}
              onChange={setAmountValue}
              onKeyDown={handleKeyDown}
              currency={transaction.isoCurrencyCode || 'USD'}
              className="h-9 w-full rounded-lg border-violet-200/60 bg-white/80 pr-16 pl-3 text-sm shadow-sm backdrop-blur-sm transition-all duration-200 placeholder:text-violet-300 focus:border-violet-300 focus:ring-2 focus:ring-violet-200/50 focus:ring-offset-0"
              placeholder="Enter transaction amount"
              disabled={isSaving}
            />
            <div className="absolute top-1 right-1 flex items-center gap-1 rounded-lg bg-white/20 backdrop-blur-sm transition-opacity">
              <Button
                size="sm"
                className={cn(
                  'h-7 w-7 rounded-lg bg-transparent p-0',
                  'text-rose-500 hover:bg-rose-50 hover:text-rose-600',
                  'transition-all duration-200 hover:scale-105',
                  'focus:ring-2 focus:ring-rose-200 focus:outline-none'
                )}
                onClick={() => {
                  setAmountValue(transaction.amount);
                  setIsEditing(false);
                }}
                disabled={isSaving}
                title="Cancel"
              >
                <X className="h-3.5 w-3.5" />
              </Button>
              <Button
                size="sm"
                className={cn(
                  'h-7 w-7 rounded-lg bg-transparent p-0',
                  'text-emerald-500 hover:bg-emerald-50 hover:text-emerald-600',
                  'transition-all duration-200 hover:scale-105',
                  'focus:ring-2 focus:ring-emerald-200 focus:outline-none'
                )}
                onClick={handleSave}
                disabled={isSaving}
                title="Save"
              >
                <Save
                  className={cn('h-3.5 w-3.5', isSaving && 'animate-spin')}
                />
              </Button>
            </div>
          </div>
          <p className="mt-1 text-xs text-violet-500/70 italic">
            Press Enter to save, Esc to cancel
          </p>
        </div>
      </div>
    );
  }

  // Normal display mode
  return (
    <div className="relative mb-2 flex flex-col rounded-xl transition-all duration-300 hover:bg-violet-50/20">
      <div className="flex items-center justify-between px-3 pt-2">
        <span
          className="text-xs font-medium text-foreground/70"
          title={fieldDescriptions.amount}
        >
          Amount
        </span>
        <Button
          variant="ghost"
          size="icon"
          className={cn(
            'h-6 w-6 rounded-full bg-transparent text-muted-foreground/50 transition-all duration-200',
            'hover:scale-105 hover:bg-violet-100/70 hover:text-violet-700',
            'focus:ring-2 focus:ring-violet-200 focus:ring-offset-1 focus:outline-none'
          )}
          onClick={() => setIsEditing(true)}
          title="Edit"
        >
          <Edit2 className="h-3 w-3" />
        </Button>
      </div>
      <div
        className={cn(
          'group relative cursor-pointer rounded-lg px-3 py-2 text-sm',
          'transition-all duration-200 hover:bg-violet-50/80',
          'flex items-center justify-between'
        )}
        onClick={() => setIsEditing(true)}
      >
        <div className="flex items-center gap-2">
          <Info className="h-3.5 w-3.5 text-violet-500/70" />
          <div
            className={`truncate font-medium ${transaction.amount > 0 ? 'text-green-600' : 'text-red-500'}`}
          >
            {formatAmount(transaction.amount, transaction.isoCurrencyCode)}
          </div>
        </div>
        <div className="absolute inset-y-0 right-0 flex items-center opacity-0 transition-opacity group-hover:opacity-100">
          <span className="mr-2 text-xs text-violet-500">Edit</span>
          <div className="flex h-full items-center rounded-l-full bg-violet-100/80 px-2">
            <Edit2 className="h-3 w-3 text-violet-500" />
          </div>
        </div>
      </div>
    </div>
  );
>>>>>>> 99b00669
}

/** TransactionDateField Component - with inline editing support */
function TransactionDateField() {
<<<<<<< HEAD
    const {
        transaction,
        formatDateTime,
        isEditMode,
        handleFieldChange,
        editedValues,
    } = useTransactionContext();

    /**
     * Converts and retrieves the current date value Handles different date
     * formats and prioritizes edited values
     *
     * @returns {Date | undefined} The current date as a Date object, or
     *   undefined if no date
     */
    const getDateValue = () => {
        // First check if we have an edited date value
        if ('date' in editedValues && editedValues.date) {
            return new Date(editedValues.date);
        }

        // Otherwise use the transaction date
        if (!transaction.date) return undefined;
        return transaction.date instanceof Date
            ? transaction.date
            : new Date(transaction.date);
    };

    /**
     * Handles changes to the transaction date
     *
     * @param {Date | undefined} newDate - The newly selected date
     */
    const handleDateChange = (newDate?: Date) => {
        if (newDate) {
            // Ensure we're passing a valid date object
            handleFieldChange('date', newDate);
        }
    };

    if (isEditMode) {
        return (
            <EditableDetailRow label="Date" tooltip={fieldDescriptions.date}>
                <DatePicker
                    date={getDateValue()}
                    onDateChange={handleDateChange}
                    placeholder="Select transaction date"
                    className="w-full"
                />
            </EditableDetailRow>
        );
=======
  const {
    transaction,
    formatDateTime,
    isEditMode,
    handleFieldChange,
    editedValues,
    updateTransactionData,
  } = useTransactionContext();
  const updateTransaction = useUpdateTransaction();

  const [isEditing, setIsEditing] = useState(false);
  const [dateValue, setDateValue] = useState<Date | undefined>(
    transaction.date ? new Date(transaction.date) : undefined
  );
  const [isSaving, setIsSaving] = useState(false);

  useEffect(() => {
    if (transaction.date) {
      setDateValue(new Date(transaction.date));
    }
  }, [transaction.date]);

  const handleSave = async () => {
    if (!transaction.id || !dateValue) return;

    setIsSaving(true);
    try {
      // Create update object - convert Date to ISO string for the API
      const updateData = {
        id: transaction.id,
        data: {
          date: dateValue.toISOString(), // Convert Date to ISO string format
        },
      };

      // Update the transaction
      updateTransaction.mutate(updateData, {
        onSuccess: () => {
          // Update the transaction data via context to reflect the changes locally
          // The context can handle the Date object directly
          updateTransactionData({
            date: dateValue,
          });

          toast.success('Transaction date updated successfully');
        },
        onError: (error) => {
          console.error('Failed to update transaction date:', error);
          toast.error(`Failed to update transaction date: ${error.message}`);
        },
        onSettled: () => {
          setIsSaving(false);
          setIsEditing(false);
        },
      });
    } catch (error) {
      console.error('Failed to update transaction date:', error);
      toast.error(
        `Failed to update transaction date: ${error instanceof Error ? error.message : String(error)}`
      );
      setIsSaving(false);
>>>>>>> 99b00669
    }

<<<<<<< HEAD
    return (
        <DetailRow
            label="Date"
            value={formatDateTime(transaction.date)}
            tooltip={fieldDescriptions.date}
=======
  // If we're in the standard edit mode, use the original component
  if (isEditMode) {
    return (
      <EditableDetailRow label="Date" tooltip={fieldDescriptions.date}>
        <DatePicker
          date={dateValue}
          onDateChange={(date) => {
            setDateValue(date);
            if (date) {
              handleFieldChange('date', date);
            }
          }}
          placeholder="Select transaction date"
          className="w-full"
>>>>>>> 99b00669
        />
    );
<<<<<<< HEAD
=======
  }

  // For inline editing
  if (isEditing) {
    return (
      <div className="relative mb-2 flex flex-col rounded-xl border border-violet-200/40 bg-gradient-to-br from-violet-50/80 to-indigo-50/50 shadow-sm">
        <div className="flex items-center justify-between px-3 pt-2">
          <span
            className="text-xs font-medium text-violet-700"
            title={fieldDescriptions.date}
          >
            Date
          </span>
        </div>
        <div className="px-3 pt-1 pb-3">
          <div className="relative">
            <div className="mb-2">
              <DatePicker
                date={dateValue}
                onDateChange={setDateValue}
                placeholder="Select transaction date"
                className="w-full"
              />
            </div>
            <div className="mt-2 flex items-center justify-end gap-2">
              <Button
                size="sm"
                variant="outline"
                className={cn(
                  'h-8 rounded-md px-3 text-xs',
                  'border-rose-200 text-rose-500 hover:bg-rose-50 hover:text-rose-600',
                  'transition-all duration-200'
                )}
                onClick={() => {
                  setDateValue(
                    transaction.date ? new Date(transaction.date) : undefined
                  );
                  setIsEditing(false);
                }}
                disabled={isSaving}
              >
                <X className="mr-1 h-3.5 w-3.5" />
                Cancel
              </Button>
              <Button
                size="sm"
                variant="outline"
                className={cn(
                  'h-8 rounded-md px-3 text-xs',
                  'border-emerald-200 text-emerald-600 hover:bg-emerald-50 hover:text-emerald-700',
                  'transition-all duration-200'
                )}
                onClick={handleSave}
                disabled={isSaving}
              >
                {isSaving ? (
                  <Loader2 className="mr-1 h-3.5 w-3.5 animate-spin" />
                ) : (
                  <Save className="mr-1 h-3.5 w-3.5" />
                )}
                Save
              </Button>
            </div>
          </div>
        </div>
      </div>
    );
  }

  // Normal display mode
  return (
    <div className="relative mb-2 flex flex-col rounded-xl transition-all duration-300 hover:bg-violet-50/20">
      <div className="flex items-center justify-between px-3 pt-2">
        <span
          className="text-xs font-medium text-foreground/70"
          title={fieldDescriptions.date}
        >
          Date
        </span>
        <Button
          variant="ghost"
          size="icon"
          className={cn(
            'h-6 w-6 rounded-full bg-transparent text-muted-foreground/50 transition-all duration-200',
            'hover:scale-105 hover:bg-violet-100/70 hover:text-violet-700',
            'focus:ring-2 focus:ring-violet-200 focus:ring-offset-1 focus:outline-none'
          )}
          onClick={() => setIsEditing(true)}
          title="Edit"
        >
          <Edit2 className="h-3 w-3" />
        </Button>
      </div>
      <div
        className={cn(
          'group relative cursor-pointer rounded-lg px-3 py-2 text-sm',
          'transition-all duration-200 hover:bg-violet-50/80',
          'flex items-center justify-between'
        )}
        onClick={() => setIsEditing(true)}
      >
        <div className="flex items-center gap-2">
          <Info className="h-3.5 w-3.5 text-violet-500/70" />
          <div className="truncate font-medium text-foreground/90">
            {formatDateTime(transaction.date)}
          </div>
        </div>
        <div className="absolute inset-y-0 right-0 flex items-center opacity-0 transition-opacity group-hover:opacity-100">
          <span className="mr-2 text-xs text-violet-500">Edit</span>
          <div className="flex h-full items-center rounded-l-full bg-violet-100/80 px-2">
            <Edit2 className="h-3 w-3 text-violet-500" />
          </div>
        </div>
      </div>
    </div>
  );
>>>>>>> 99b00669
}

/**
 * TransactionStatusField Component
 *
 * Manages the transaction status display and editing functionality. Provides
 * different UI based on view/edit mode and current status value. Handles status
 * transitions, validation, and database updates.
 *
 * Features:
 *
 * - Immediate status updates that persist to the database
 * - Status transition validation based on business rules
 * - Visual indicators for status updates in progress
 * - Special handling for review states and approval requirements
 * - Contextual UI elements based on status type
 *
 * @example
 *   <TransactionStatusField />;
 *
 * @returns {JSX.Element} The rendered transaction status field component
 * @component
 */
function TransactionStatusField() {
    const { transaction, isEditMode, handleFieldChange, editedValues } =
        useTransactionContext();

    const completeTransaction = useCompleteTransaction();
    const updateTransactionStatus = useUpdateTransactionStatus();

    // UI state management
    const [statusErrorMessage, setStatusErrorMessage] = React.useState<
        string | null
    >(null);
    const [isStatusUpdating, setIsStatusUpdating] = React.useState(false);

    /**
     * Get the current effective status value, prioritizing edited values
     *
     * @returns {TransactionStatus} The current transaction status
     */
    const getStatusValue = (): TransactionStatus => {
        // First check editedValues
        if ('status' in editedValues && editedValues.status) {
            return editedValues.status as TransactionStatus;
        }

        // If transaction has a status field, use it
        if (transaction.status) {
            // Check if it's a valid TransactionStatus value
            if (
                Object.values(TransactionStatus).includes(
                    transaction.status as TransactionStatus
                )
            ) {
                return transaction.status as TransactionStatus;
            }
        }

        // Fallback to legacy pending boolean
        return transaction.pending
            ? TransactionStatus.PENDING
            : TransactionStatus.COMPLETED;
    };

    /**
     * Get the description for a given status for tooltips and UI display
     *
     * @param {TransactionStatus} status - The status to get description for
     * @returns {string} The status description
     */
    const getStatusDescription = (status: TransactionStatus): string => {
        return (
            TransactionStatusMetadata[status]?.description ||
            'Current transaction status'
        );
    };

    /**
     * Handle a status change, validate transition, and update database
     *
     * @param {string} newStatus - The new status value
     */
    const handleStatusChange = (newStatus: string) => {
        const currentStatus = getStatusValue();
        const targetStatus = newStatus as TransactionStatus;

        // Check if this transition is allowed
        if (!isStatusTransitionAllowed(currentStatus, targetStatus)) {
            const allowedTransitions = TransactionStatusMetadata[
                currentStatus
            ].canTransitionTo
                .map((status) => TransactionStatusMetadata[status].label)
                .join(', ');

            const errorMsg = `Cannot change status from ${TransactionStatusMetadata[currentStatus].label} to ${TransactionStatusMetadata[targetStatus].label}. Allowed transitions: ${allowedTransitions}`;
            console.warn(errorMsg);
            setStatusErrorMessage(errorMsg);
            setTimeout(() => setStatusErrorMessage(null), 5000);
            return;
        }

        // Clear any previous error messages
        setStatusErrorMessage(null);

        // Update local state
        handleFieldChange('status', targetStatus);

        // Set loading state
        setIsStatusUpdating(true);

        // Update database
        updateTransactionStatus.mutate(
            { id: transaction.id, status: targetStatus },
            {
                onSuccess: () => {
                    // Update UI state
                    transaction.status = targetStatus;
                    handleFieldChange('status', targetStatus);
                    setIsStatusUpdating(false);
                },
                onError: (error) => {
                    // Handle errors
                    setStatusErrorMessage(`Failed to update status: ${error.message}`);
                    setTimeout(() => setStatusErrorMessage(null), 5000);
                    setIsStatusUpdating(false);
                },
            }
<<<<<<< HEAD
        );
    };

    /**
     * Mark a transaction as complete (dedicated handler for the quick action)
     *
     * @param {string} id - Transaction ID
     */
    const handleMarkAsComplete = (id: string) => {
        if (!id) return;

        setIsStatusUpdating(true);

        completeTransaction.mutate(
            { id },
            {
                onSuccess: () => {
                    // Update status field for consistency
                    updateTransactionStatus.mutate(
                        { id, status: TransactionStatus.COMPLETED },
                        {
                            onSuccess: () => {
                                // Update UI state
                                handleFieldChange('status', TransactionStatus.COMPLETED);
                                transaction.status = TransactionStatus.COMPLETED;
                                setIsStatusUpdating(false);
                            },
                            onError: (error) => {
                                console.error('Failed to update status field:', error);
                                setIsStatusUpdating(false);
                            },
                        }
                    );
                },
                onError: (error) => {
                    setStatusErrorMessage(`Failed to mark as complete: ${error.message}`);
                    setTimeout(() => setStatusErrorMessage(null), 5000);
                    setIsStatusUpdating(false);
                },
            }
        );
    };

    // Current status data
    const currentStatus = getStatusValue();
    const statusMetadata = TransactionStatusMetadata[currentStatus];

    // Status options for dropdown
    const statusOptions = getTransactionStatusOptions();

    /**
     * Get filtered status options based on allowed transitions
     *
     * @returns {{ label: string; value: string }[]} Filtered status options
     */
    const getFilteredStatusOptions = () => {
        const allowedStatuses = [
            currentStatus,
            ...TransactionStatusMetadata[currentStatus].canTransitionTo,
        ];

        return statusOptions.filter((option) =>
            allowedStatuses.includes(option.value as TransactionStatus)
        );
    };

    // Check if status requires review
    const needsReview = [
        TransactionStatus.AWAITING_REVIEW,
        TransactionStatus.UNDER_REVIEW,
        TransactionStatus.FLAGGED,
        TransactionStatus.DISPUTED,
        TransactionStatus.NEEDS_DOCUMENTATION,
        TransactionStatus.REQUIRES_APPROVAL,
        TransactionStatus.UNVERIFIED,
    ].includes(currentStatus);

    // Render edit mode
    if (isEditMode) {
        return (
            <>
                <EditableDetailRow
                    label={isStatusUpdating ? 'Status (Updating...)' : 'Status'}
                    tooltip={`${getStatusDescription(currentStatus)}${statusErrorMessage ? ` - ERROR: ${statusErrorMessage}` : ''}`}
                    isSelect={true}
                    options={getFilteredStatusOptions()}
                    value={getStatusValue()}
                    onChange={handleStatusChange}
                >
                    {isStatusUpdating && (
                        <div className="ml-2 inline-flex items-center">
                            <Loader2 className="h-3 w-3 animate-spin text-muted-foreground" />
                        </div>
                    )}
                </EditableDetailRow>

                {/* Review notice */}
                {needsReview && (
                    <div className="mt-4 rounded-md border border-amber-200 bg-amber-50 p-3 dark:border-amber-900 dark:bg-amber-950/30">
                        <h4 className="mb-2 text-sm font-medium text-amber-800 dark:text-amber-400">
                            Review Required
                        </h4>
                        <p className="text-xs text-amber-700 dark:text-amber-300">
                            This transaction is marked as{' '}
                            <strong className="font-medium">{statusMetadata.label}</strong>{' '}
                            and needs additional attention. {statusMetadata.description}
                        </p>
                        {statusMetadata.requiresApproval && (
                            <p className="mt-2 text-xs text-amber-700 dark:text-amber-300">
                                <strong className="font-medium">Note:</strong> This status
                                requires approval by an authorized team member.
                            </p>
                        )}
                    </div>
                )}
            </>
        );
    }

    // Render view mode
=======
          );
        },
        onError: (error) => {
          setStatusErrorMessage(`Failed to mark as complete: ${error.message}`);
          setTimeout(() => setStatusErrorMessage(null), 5000);
          setIsStatusUpdating(false);
        },
      }
    );
  };

  // Current status data
  const currentStatus = getStatusValue();
  const statusMetadata = TransactionStatusMetadata[currentStatus];

  // Status options for dropdown
  const statusOptions = getTransactionStatusOptions();

  /**
   * Get filtered status options based on allowed transitions
   *
   * @returns {{ label: string; value: string }[]} Filtered status options
   */
  const getFilteredStatusOptions = () => {
    const allowedStatuses: Set<TransactionStatus> = new Set([
      currentStatus,
      ...TransactionStatusMetadata[currentStatus].canTransitionTo,
    ]);

    return statusOptions.filter((option) =>
      allowedStatuses.has(option.value as TransactionStatus)
    );
  };

  // Check if status requires review
  const needsReview = [
    TransactionStatus.AWAITING_REVIEW,
    TransactionStatus.UNDER_REVIEW,
    TransactionStatus.FLAGGED,
    TransactionStatus.DISPUTED,
    TransactionStatus.NEEDS_DOCUMENTATION,
    TransactionStatus.REQUIRES_APPROVAL,
    TransactionStatus.UNVERIFIED,
  ].includes(currentStatus);

  // Render edit mode
  if (isEditMode) {
>>>>>>> 99b00669
    return (
        <>
            <DetailRow
                label={isStatusUpdating ? 'Status (Updating...)' : 'Status'}
                value={
                    isStatusUpdating
                        ? statusMetadata?.label + ' (Updating...)'
                        : statusMetadata?.label || currentStatus
                }
                tooltip={getStatusDescription(currentStatus)}
                isBadge
                badgeType={getStatusBadgeType(currentStatus)}
                interactive={
                    currentStatus === TransactionStatus.PENDING && !isStatusUpdating
                }
                onClick={
                    currentStatus === TransactionStatus.PENDING && !isStatusUpdating
                        ? () => handleMarkAsComplete(transaction.id)
                        : undefined
                }
                hoverText={
                    currentStatus === TransactionStatus.PENDING
                        ? 'Click to mark as complete'
                        : undefined
                }
            />

            {statusMetadata?.requiresApproval && (
                <DetailRow
                    label="Approval Required"
                    value="Yes"
                    tooltip="This transaction status requires approval by an authorized team member"
                    isBadge
                    badgeType="warning"
                />
            )}

            {/* Review section */}
            {needsReview && (
                <div className="mt-4 rounded-md border border-amber-200 bg-amber-50 p-3 dark:border-amber-900 dark:bg-amber-950/30">
                    <h4 className="mb-2 text-sm font-medium text-amber-800 dark:text-amber-400">
                        Review Required
                    </h4>
                    <p className="text-xs text-amber-700 dark:text-amber-300">
                        This transaction is marked as{' '}
                        <strong className="font-medium">{statusMetadata.label}</strong> and
                        needs additional attention. {statusMetadata.description}
                    </p>
                    {statusMetadata.requiresApproval && (
                        <p className="mt-2 text-xs text-amber-700 dark:text-amber-300">
                            <strong className="font-medium">Note:</strong> This status
                            requires approval by an authorized team member.
                        </p>
                    )}
                    {currentStatus === TransactionStatus.NEEDS_DOCUMENTATION && (
                        <div className="mt-2 flex items-center gap-2">
                            <button className="inline-flex h-8 items-center rounded-md border border-amber-700 bg-amber-50 px-3 text-xs font-medium text-amber-700 hover:bg-amber-100 dark:border-amber-500 dark:bg-amber-900/30 dark:text-amber-400 dark:hover:bg-amber-900/60">
                                Add Documentation
                            </button>
                        </div>
                    )}
                </div>
            )}
        </>
    );
}

/**
 * TransactionNotesField Component
 * 
 * Manages the display and editing of transaction notes with rich text support.
 * Provides a button to open the notes editor modal and displays the current notes.
 * 
 * Features:
 * - Displays formatted notes or a placeholder if no notes exist
 * - Provides context-aware Edit/Add button to manage notes
 * - Opens a rich text editor in a modal for complex formatting
 * - Maintains state consistency with transaction context using handleFieldChange
 * - Supports both plain text and rich text content formats
 * - Handles JSON serialization/deserialization of rich content
 * 
 * This component follows the field component pattern used throughout the 
 * transaction details interface, accessing and updating values through
 * the transaction context.
 * 
 * @example
 *   <TransactionNotesField />
 * 
 * @returns {JSX.Element} The rendered transaction notes field component
 * @component
 */
function TransactionNotesField() {
    const { transaction, handleFieldChange, editedValues } = useTransactionContext();
    const [isNoteModalOpen, setIsNoteModalOpen] = useState(false);

    /**
     * Gets the current notes value prioritizing edited values over original transaction
     * Ensures the component always displays the most up-to-date content, even before saving
     * 
     * @returns {string | null | undefined} The current notes text content
     */
    const getNotes = () => {
        return 'notes' in editedValues ? editedValues.notes : transaction.notes;
    };

    /**
     * Gets the current read-only state for notes, prioritizing edited values
     * 
     * @returns {boolean} Whether the notes are set to read-only
     */
    const getIsNoteReadOnly = () => {
        return 'isNoteReadOnly' in editedValues
            ? Boolean(editedValues.isNoteReadOnly)
            : Boolean((transaction as any).isNoteReadOnly);
    };

    /**
     * Safely retrieves and parses rich notes content
     * Handles various edge cases including:
     * - Edited values vs original transaction data
     * - String JSON vs object values
     * - JSON parsing errors
     * 
     * @returns {object | null} The parsed rich notes content or null if unavailable/invalid
     */
    const getRichNotes = () => {
        try {
            // Check if we have rich notes in edited values first
            if ('notesRichContent' in editedValues && editedValues.notesRichContent) {
                const content = typeof editedValues.notesRichContent === 'string'
                    ? JSON.parse(editedValues.notesRichContent)
                    : editedValues.notesRichContent;
                return content;
            }

            // Fall back to transaction rich notes
            if ((transaction as any).notesRichContent) {
                return JSON.parse((transaction as any).notesRichContent);
            }
        } catch (error) {
            console.error('Error parsing rich notes:', error);
        }

        // Return null if no valid rich content found
        return null;
    };

    /**
     * Opens the note modal for editing
     * Sets the isNoteModalOpen state to true which triggers the modal to display
     */
    const handleOpenNoteModal = () => {
        setIsNoteModalOpen(true);
    };

    /**
     * Handler for when notes are updated through the modal editor
     * Updates both plain text and rich content in the transaction context
     * 
     * @param {object} updatedData - The data returned from the notes modal
     * @param {string} updatedData.notes - Plain text version of the notes
     * @param {object | string} updatedData.notesRichContent - Rich content structure or JSON string
     * @param {boolean} updatedData.isNoteReadOnly - Whether the note is set to read-only
     */
    const handleNotesUpdated = (updatedData: any) => {
        // Use the standard field change handler for consistency
        handleFieldChange('notes', updatedData.notes);
        // If rich content is available, update that as well
        if (updatedData.notesRichContent) {
            handleFieldChange('notesRichContent',
                typeof updatedData.notesRichContent === 'string'
                    ? updatedData.notesRichContent
                    : JSON.stringify(updatedData.notesRichContent)
            );
        }
        // Update the read-only state if provided
        if (updatedData.isNoteReadOnly !== undefined) {
            handleFieldChange('isNoteReadOnly', updatedData.isNoteReadOnly);
        }
    };

    // Determine if we should display the read-only indicator
    const isReadOnly = getIsNoteReadOnly();

    return (
        <>
            {/* Custom Notes field with enhanced UI */}
            <div className="mb-2 flex flex-col space-y-2">
                <div className="flex items-center justify-between">
                    <div className="flex items-center gap-1.5">
                        <FileText className="h-3.5 w-3.5 text-primary/70" />
                        <label className="text-xs font-medium text-foreground/90">Notes</label>
                        {isReadOnly && (
                            <span className="text-[10px] ml-2 px-1.5 py-0.5 rounded-sm bg-amber-100 text-amber-700 border border-amber-200 dark:bg-amber-900/30 dark:text-amber-400 dark:border-amber-800">
                                Read-only
                            </span>
                        )}
                    </div>
                    <Button
                        variant={getNotes() ? "outline" : "default"}
                        size="sm"
                        className={`h-7 py-0 px-2.5 text-xs rounded-md transition-all ${getNotes()
                            ? "border-primary/20 text-primary hover:bg-primary/5 hover:text-primary/90 shadow-sm"
                            : "bg-primary/90 text-primary-foreground hover:bg-primary shadow-sm"
                            }`}
                        onClick={handleOpenNoteModal}
                    >
                        {getNotes() ? (
                            <>
                                <Edit className="mr-1.5 h-3 w-3" />
                                <span className="font-medium">Edit Notes</span>
                            </>
                        ) : (
                            <>
                                <Plus className="mr-1.5 h-3 w-3" />
                                <span className="font-medium">Add Notes</span>
                            </>
                        )}
                    </Button>
                </div>

                {getNotes() ? (
                    <div className="whitespace-pre-wrap rounded-lg bg-muted/30 border border-border/20 p-3 text-sm hover:border-border/30 transition-colors shadow-sm">
                        {getNotes()}
                    </div>
                ) : (
                    <div className="flex items-center justify-center p-4 rounded-lg border border-dashed border-border/40 bg-background/50 text-sm text-muted-foreground/80 hover:border-border/60 transition-colors">
                        <div className="flex flex-col items-center gap-1">
                            <FileText className="h-4 w-4 text-muted-foreground/60" />
                            <span className="text-center text-xs">No notes available for this transaction</span>
                        </div>
                    </div>
                )}
            </div>

            {/* Note Modal */}
            <TransactionNoteModal
                isOpen={isNoteModalOpen}
                onClose={() => setIsNoteModalOpen(false)}
                transactionId={transaction.id}
                initialNotes={transaction.notes}
                initialRichNotes={getRichNotes()}
                initialReadOnly={isReadOnly}
                onSuccess={handleNotesUpdated}
            />
        </>
    );
}

/**
 * TransactionInfoSection Component
 *
<<<<<<< HEAD
 * The main container component for displaying transaction information.
 * Organizes and renders various transaction field components in a collapsible
 * section, providing a structured view of essential transaction data.
 *
 * Features:
 *
 * - Collapsible section with information icon and tooltip explanation
 * - Organized display of transaction details in a consistent format
 * - Default open state for immediate visibility upon transaction selection
 * - Composition of specialized field components for different data types
 * - Consistent layout and styling for all transaction fields
 * - Integration with the transaction context for state management
 *
 * Field components include:
 *
 * - TransactionIdField: Displays the transaction ID with copy functionality
 * - FieldRenderer: Renders generic fields like name, description
 * - TransactionAmountField: Handles transaction amount with currency formatting and color-coding
 * - TransactionDateField: Manages transaction date with proper date picker and formatting
 * - TransactionStatusField: Handles transaction status with status transitions and badges
 * - TransactionNotesField: Provides rich text editing capability for transaction notes
 *
 * This component serves as the primary information display for transaction details,
 * following design patterns established throughout the financial management platform.
 *
 * @example
 *   <TransactionInfoSection />;
 *
 * @returns {JSX.Element} The rendered transaction information section with all field components
 * @component
 */
export function TransactionInfoSection() {
    const { transaction } = useTransactionContext();

    return (
        <TransactionSection
            title="Transaction Information"
            icon={<Info className="h-4 w-4" />}
            defaultOpen={true}
            tooltip={sectionDescriptions.transactionInformation}
        >
            <div className="space-y-1">
                <FieldRenderer field="name" label="Name" />
                <TransactionAmountField />
                <TransactionDateField />
                <TransactionStatusField />
                <FieldRenderer field="description" label="Description" />

                {/* Custom Notes field with edit button */}
                <TransactionNotesField />
            </div>
        </TransactionSection>
    );
=======
 * The main container component for displaying transaction information. Now with
 * inline editing capabilities.
 */
export function TransactionInfoSection() {
  const { isEditMode } = useTransactionContext();

  return (
    <TransactionSection
      title="Transaction Information"
      icon={<Info className="h-4 w-4" />}
      defaultOpen={true}
      tooltip={sectionDescriptions.transactionInformation}
    >
      <div className="space-y-1">
        {isEditMode ? (
          <>
            <FieldRenderer field="name" label="Name" />
            <TransactionAmountField />
            <TransactionDateField />
            <TransactionStatusField />
            <FieldRenderer field="description" label="Description" />
            <FieldRenderer field="notes" label="Notes" isTextarea={true} />
          </>
        ) : (
          <>
            <InlineEditableTransaction />
          </>
        )}
      </div>
    </TransactionSection>
  );
>>>>>>> 99b00669
}<|MERGE_RESOLUTION|>--- conflicted
+++ resolved
@@ -1,26 +1,25 @@
-<<<<<<< HEAD
-import { Edit, FileText, Info, Loader2, Plus } from 'lucide-react';
-import React, { useState } from 'react';
-=======
-import { Edit2, Info, Loader2, Save, X } from 'lucide-react';
+import {
+  Edit,
+  Edit2,
+  FileText,
+  Info,
+  Loader2,
+  Plus,
+  Save,
+  X,
+} from 'lucide-react';
 import React, { useEffect, useRef, useState } from 'react';
->>>>>>> 99b00669
 import {
-    TransactionStatus,
-    TransactionStatusMetadata,
-    getStatusBadgeType,
-    getTransactionStatusOptions,
-    isStatusTransitionAllowed,
+  TransactionStatus,
+  TransactionStatusMetadata,
+  getStatusBadgeType,
+  getTransactionStatusOptions,
+  isStatusTransitionAllowed,
 } from '@/constants/transaction-status';
 import {
-<<<<<<< HEAD
-    useCompleteTransaction,
-    useUpdateTransactionStatus,
-=======
   useCompleteTransaction,
   useUpdateTransaction,
   useUpdateTransactionStatus,
->>>>>>> 99b00669
 } from '@/trpc/hooks/transaction-hooks';
 
 import { Button } from '@/registry/default/potion-ui/button';
@@ -29,12 +28,9 @@
 import { DetailRow } from './detail-row';
 import { EditableDetailRow } from './editable-detail-row';
 import { FieldRenderer } from './field-renderer';
-<<<<<<< HEAD
-import { TransactionNoteModal } from './transaction-note-modal';
-=======
 import { Input } from '@/registry/default/potion-ui/input';
 import { Textarea } from '@/registry/default/potion-ui/textarea';
->>>>>>> 99b00669
+import { TransactionNoteModal } from './transaction-note-modal';
 import { TransactionSection } from './transaction-section';
 import { cn } from '@/lib/utils';
 import { fieldDescriptions } from './field-descriptions';
@@ -231,7 +227,8 @@
 
 /** InlineEditableTransaction Section component */
 function InlineEditableTransaction() {
-  const { transaction, updateTransactionData } = useTransactionContext();
+  const { transaction, editedValues, handleFieldChange } =
+    useTransactionContext();
   const updateTransaction = useUpdateTransaction();
 
   // State for transaction name editing
@@ -301,9 +298,7 @@
       updateTransaction.mutate(updateData, {
         onSuccess: () => {
           // Update the transaction data via context to reflect the changes locally
-          updateTransactionData({
-            [field]: value,
-          });
+          handleFieldChange(field, value);
 
           toast.success(
             `Transaction ${field.toLowerCase()} updated successfully`
@@ -338,7 +333,11 @@
         setValue={setTransactionName}
         isEditing={isEditingName}
         setIsEditing={setIsEditingName}
-        inputRef={nameInputRef as React.RefObject<HTMLInputElement | HTMLTextAreaElement>}
+        inputRef={
+          nameInputRef as React.RefObject<
+            HTMLInputElement | HTMLTextAreaElement
+          >
+        }
         icon={<Info className="h-3.5 w-3.5 text-violet-500/70" />}
         placeholder="Enter transaction name"
         tooltip={fieldDescriptions.name}
@@ -349,6 +348,7 @@
       <TransactionAmountField />
       <TransactionDateField />
       <TransactionStatusField />
+      <TransactionNotesField />
 
       <InlineEditableField
         field="description"
@@ -357,28 +357,214 @@
         setValue={setTransactionDescription}
         isEditing={isEditingDescription}
         setIsEditing={setIsEditingDescription}
-        inputRef={descriptionInputRef as React.RefObject<HTMLInputElement | HTMLTextAreaElement>}
+        inputRef={
+          descriptionInputRef as React.RefObject<
+            HTMLInputElement | HTMLTextAreaElement
+          >
+        }
         icon={<Info className="h-3.5 w-3.5 text-violet-500/70" />}
         placeholder="Enter transaction description"
         tooltip={fieldDescriptions.description}
         onSave={handleSaveField}
         isSaving={isSaving}
       />
-
-      <InlineEditableField
-        field="notes"
-        label="Notes"
-        value={transactionNotes}
-        setValue={setTransactionNotes}
-        isEditing={isEditingNotes}
-        setIsEditing={setIsEditingNotes}
-        inputRef={notesInputRef as React.RefObject<HTMLTextAreaElement>}
-        icon={<Info className="h-3.5 w-3.5 text-violet-500/70" />}
-        placeholder="Enter transaction notes"
-        tooltip={fieldDescriptions.notes}
-        isTextarea
-        onSave={handleSaveField}
-        isSaving={isSaving}
+    </>
+  );
+}
+
+/**
+ * TransactionNotesField Component
+ *
+ * Manages the display and editing of transaction notes with rich text support.
+ * Provides a button to open the notes editor modal and displays the current
+ * notes.
+ *
+ * Features:
+ *
+ * - Displays formatted notes or a placeholder if no notes exist
+ * - Provides context-aware Edit/Add button to manage notes
+ * - Opens a rich text editor in a modal for complex formatting
+ * - Maintains state consistency with transaction context using handleFieldChange
+ * - Supports both plain text and rich text content formats
+ * - Handles JSON serialization/deserialization of rich content
+ *
+ * This component follows the field component pattern used throughout the
+ * transaction details interface, accessing and updating values through the
+ * transaction context.
+ *
+ * @example
+ *   <TransactionNotesField />;
+ *
+ * @returns {JSX.Element} The rendered transaction notes field component
+ * @component
+ */
+function TransactionNotesField() {
+  const { transaction, handleFieldChange, editedValues } =
+    useTransactionContext();
+  const [isNoteModalOpen, setIsNoteModalOpen] = useState(false);
+
+  /**
+   * Gets the current notes value prioritizing edited values over original
+   * transaction Ensures the component always displays the most up-to-date
+   * content, even before saving
+   *
+   * @returns {string | null | undefined} The current notes text content
+   */
+  const getNotes = () => {
+    return 'notes' in editedValues ? editedValues.notes : transaction.notes;
+  };
+
+  /**
+   * Gets the current read-only state for notes, prioritizing edited values
+   *
+   * @returns {boolean} Whether the notes are set to read-only
+   */
+  const getIsNoteReadOnly = () => {
+    return 'isNoteReadOnly' in editedValues
+      ? Boolean(editedValues.isNoteReadOnly)
+      : Boolean((transaction as any).isNoteReadOnly);
+  };
+
+  /**
+   * Safely retrieves and parses rich notes content Handles various edge cases
+   * including:
+   *
+   * - Edited values vs original transaction data
+   * - String JSON vs object values
+   * - JSON parsing errors
+   *
+   * @returns {object | null} The parsed rich notes content or null if
+   *   unavailable/invalid
+   */
+  const getRichNotes = () => {
+    try {
+      // Check if we have rich notes in edited values first
+      if ('notesRichContent' in editedValues && editedValues.notesRichContent) {
+        const content =
+          typeof editedValues.notesRichContent === 'string'
+            ? JSON.parse(editedValues.notesRichContent)
+            : editedValues.notesRichContent;
+        return content;
+      }
+
+      // Fall back to transaction rich notes
+      if ((transaction as any).notesRichContent) {
+        return JSON.parse((transaction as any).notesRichContent);
+      }
+    } catch (error) {
+      console.error('Error parsing rich notes:', error);
+    }
+
+    // Return null if no valid rich content found
+    return null;
+  };
+
+  /**
+   * Opens the note modal for editing Sets the isNoteModalOpen state to true
+   * which triggers the modal to display
+   */
+  const handleOpenNoteModal = () => {
+    setIsNoteModalOpen(true);
+  };
+
+  /**
+   * Handler for when notes are updated through the modal editor Updates both
+   * plain text and rich content in the transaction context
+   *
+   * @param {object} updatedData - The data returned from the notes modal
+   * @param {string} updatedData.notes - Plain text version of the notes
+   * @param {object | string} updatedData.notesRichContent - Rich content
+   *   structure or JSON string
+   * @param {boolean} updatedData.isNoteReadOnly - Whether the note is set to
+   *   read-only
+   */
+  const handleNotesUpdated = (updatedData: any) => {
+    // Use the standard field change handler for consistency
+    handleFieldChange('notes', updatedData.notes);
+    // If rich content is available, update that as well
+    if (updatedData.notesRichContent) {
+      handleFieldChange(
+        'notesRichContent',
+        typeof updatedData.notesRichContent === 'string'
+          ? updatedData.notesRichContent
+          : JSON.stringify(updatedData.notesRichContent)
+      );
+    }
+    // Update the read-only state if provided
+    if (updatedData.isNoteReadOnly !== undefined) {
+      handleFieldChange('isNoteReadOnly', updatedData.isNoteReadOnly);
+    }
+  };
+
+  // Determine if we should display the read-only indicator
+  const isReadOnly = getIsNoteReadOnly();
+
+  return (
+    <>
+      {/* Custom Notes field with enhanced UI */}
+      <div className="mb-2 flex flex-col space-y-2">
+        <div className="flex items-center justify-between">
+          <div className="flex items-center gap-1.5">
+            <FileText className="h-3.5 w-3.5 text-primary/70" />
+            <label className="text-xs font-medium text-foreground/90">
+              Notes
+            </label>
+            {isReadOnly && (
+              <span className="ml-2 rounded-sm border border-amber-200 bg-amber-100 px-1.5 py-0.5 text-[10px] text-amber-700 dark:border-amber-800 dark:bg-amber-900/30 dark:text-amber-400">
+                Read-only
+              </span>
+            )}
+          </div>
+          <Button
+            variant={getNotes() ? 'outline' : 'default'}
+            size="sm"
+            className={`h-7 rounded-md px-2.5 py-0 text-xs transition-all ${
+              getNotes()
+                ? 'border-primary/20 text-primary shadow-sm hover:bg-primary/5 hover:text-primary/90'
+                : 'bg-primary/90 text-primary-foreground shadow-sm hover:bg-primary'
+            }`}
+            onClick={handleOpenNoteModal}
+          >
+            {getNotes() ? (
+              <>
+                <Edit className="mr-1.5 h-3 w-3" />
+                <span className="font-medium">Edit Notes</span>
+              </>
+            ) : (
+              <>
+                <Plus className="mr-1.5 h-3 w-3" />
+                <span className="font-medium">Add Notes</span>
+              </>
+            )}
+          </Button>
+        </div>
+
+        {getNotes() ? (
+          <div className="rounded-lg border border-border/20 bg-muted/30 p-3 text-sm whitespace-pre-wrap shadow-sm transition-colors hover:border-border/30">
+            {/* {getNotes()} */}
+            <p>Note added</p>
+          </div>
+        ) : (
+          <div className="flex items-center justify-center rounded-lg border border-dashed border-border/40 bg-background/50 p-4 text-sm text-muted-foreground/80 transition-colors hover:border-border/60">
+            <div className="flex flex-col items-center gap-1">
+              <FileText className="h-4 w-4 text-muted-foreground/60" />
+              <span className="text-center text-xs">
+                No notes available for this transaction
+              </span>
+            </div>
+          </div>
+        )}
+      </div>
+
+      {/* Note Modal */}
+      <TransactionNoteModal
+        isOpen={isNoteModalOpen}
+        onClose={() => setIsNoteModalOpen(false)}
+        transactionId={transaction.id}
+        initialNotes={transaction.notes}
+        initialRichNotes={getRichNotes()}
+        initialReadOnly={isReadOnly}
+        onSuccess={handleNotesUpdated}
       />
     </>
   );
@@ -386,63 +572,12 @@
 
 /** TransactionAmountField Component - with inline editing support */
 function TransactionAmountField() {
-<<<<<<< HEAD
-    const {
-        transaction,
-        formatAmount,
-        isEditMode,
-        handleFieldChange,
-        editedValues,
-    } = useTransactionContext();
-
-    /**
-     * Gets the current amount value, either from edited values or original
-     * transaction
-     *
-     * @returns {number} The current transaction amount value
-     */
-    const getAmountValue = () => {
-        return 'amount' in editedValues ? editedValues.amount : transaction.amount;
-    };
-
-    /**
-     * Handles changes to the transaction amount
-     *
-     * @param {number} newAmount - The new amount value
-     */
-    const handleAmountChange = (newAmount: number) => {
-        handleFieldChange('amount', newAmount);
-    };
-
-    if (isEditMode) {
-        return (
-            <EditableDetailRow label="Amount" tooltip={fieldDescriptions.amount}>
-                <CurrencyInput
-                    value={getAmountValue()}
-                    onChange={handleAmountChange}
-                    currency={transaction.isoCurrencyCode || 'USD'}
-                    className="w-full"
-                    placeholder="Enter transaction amount"
-                />
-            </EditableDetailRow>
-        );
-    }
-
-    return (
-        <DetailRow
-            label="Amount"
-            value={formatAmount(transaction.amount, transaction.isoCurrencyCode)}
-            tooltip={fieldDescriptions.amount}
-            isAmount
-            amountType={transaction.amount > 0 ? 'positive' : 'negative'}
-=======
   const {
     transaction,
     formatAmount,
     isEditMode,
     handleFieldChange,
     editedValues,
-    updateTransactionData,
   } = useTransactionContext();
   const updateTransaction = useUpdateTransaction();
 
@@ -481,9 +616,7 @@
       updateTransaction.mutate(updateData, {
         onSuccess: () => {
           // Update the transaction data via context to reflect the changes locally
-          updateTransactionData({
-            amount: amountValue,
-          });
+          handleFieldChange('amount', amountValue);
 
           toast.success('Transaction amount updated successfully');
         },
@@ -516,11 +649,9 @@
           currency={transaction.isoCurrencyCode || 'USD'}
           className="w-full"
           placeholder="Enter transaction amount"
->>>>>>> 99b00669
         />
+      </EditableDetailRow>
     );
-<<<<<<< HEAD
-=======
   }
 
   // For inline editing
@@ -639,71 +770,16 @@
       </div>
     </div>
   );
->>>>>>> 99b00669
 }
 
 /** TransactionDateField Component - with inline editing support */
 function TransactionDateField() {
-<<<<<<< HEAD
-    const {
-        transaction,
-        formatDateTime,
-        isEditMode,
-        handleFieldChange,
-        editedValues,
-    } = useTransactionContext();
-
-    /**
-     * Converts and retrieves the current date value Handles different date
-     * formats and prioritizes edited values
-     *
-     * @returns {Date | undefined} The current date as a Date object, or
-     *   undefined if no date
-     */
-    const getDateValue = () => {
-        // First check if we have an edited date value
-        if ('date' in editedValues && editedValues.date) {
-            return new Date(editedValues.date);
-        }
-
-        // Otherwise use the transaction date
-        if (!transaction.date) return undefined;
-        return transaction.date instanceof Date
-            ? transaction.date
-            : new Date(transaction.date);
-    };
-
-    /**
-     * Handles changes to the transaction date
-     *
-     * @param {Date | undefined} newDate - The newly selected date
-     */
-    const handleDateChange = (newDate?: Date) => {
-        if (newDate) {
-            // Ensure we're passing a valid date object
-            handleFieldChange('date', newDate);
-        }
-    };
-
-    if (isEditMode) {
-        return (
-            <EditableDetailRow label="Date" tooltip={fieldDescriptions.date}>
-                <DatePicker
-                    date={getDateValue()}
-                    onDateChange={handleDateChange}
-                    placeholder="Select transaction date"
-                    className="w-full"
-                />
-            </EditableDetailRow>
-        );
-=======
   const {
     transaction,
     formatDateTime,
     isEditMode,
     handleFieldChange,
     editedValues,
-    updateTransactionData,
   } = useTransactionContext();
   const updateTransaction = useUpdateTransaction();
 
@@ -737,9 +813,7 @@
         onSuccess: () => {
           // Update the transaction data via context to reflect the changes locally
           // The context can handle the Date object directly
-          updateTransactionData({
-            date: dateValue,
-          });
+          handleFieldChange('date', dateValue);
 
           toast.success('Transaction date updated successfully');
         },
@@ -758,16 +832,9 @@
         `Failed to update transaction date: ${error instanceof Error ? error.message : String(error)}`
       );
       setIsSaving(false);
->>>>>>> 99b00669
-    }
-
-<<<<<<< HEAD
-    return (
-        <DetailRow
-            label="Date"
-            value={formatDateTime(transaction.date)}
-            tooltip={fieldDescriptions.date}
-=======
+    }
+  };
+
   // If we're in the standard edit mode, use the original component
   if (isEditMode) {
     return (
@@ -782,11 +849,9 @@
           }}
           placeholder="Select transaction date"
           className="w-full"
->>>>>>> 99b00669
         />
+      </EditableDetailRow>
     );
-<<<<<<< HEAD
-=======
   }
 
   // For inline editing
@@ -903,7 +968,6 @@
       </div>
     </div>
   );
->>>>>>> 99b00669
 }
 
 /**
@@ -928,232 +992,142 @@
  * @component
  */
 function TransactionStatusField() {
-    const { transaction, isEditMode, handleFieldChange, editedValues } =
-        useTransactionContext();
-
-    const completeTransaction = useCompleteTransaction();
-    const updateTransactionStatus = useUpdateTransactionStatus();
-
-    // UI state management
-    const [statusErrorMessage, setStatusErrorMessage] = React.useState<
-        string | null
-    >(null);
-    const [isStatusUpdating, setIsStatusUpdating] = React.useState(false);
-
-    /**
-     * Get the current effective status value, prioritizing edited values
-     *
-     * @returns {TransactionStatus} The current transaction status
-     */
-    const getStatusValue = (): TransactionStatus => {
-        // First check editedValues
-        if ('status' in editedValues && editedValues.status) {
-            return editedValues.status as TransactionStatus;
-        }
-
-        // If transaction has a status field, use it
-        if (transaction.status) {
-            // Check if it's a valid TransactionStatus value
-            if (
-                Object.values(TransactionStatus).includes(
-                    transaction.status as TransactionStatus
-                )
-            ) {
-                return transaction.status as TransactionStatus;
+  const { transaction, isEditMode, handleFieldChange, editedValues } =
+    useTransactionContext();
+
+  const completeTransaction = useCompleteTransaction();
+  const updateTransactionStatus = useUpdateTransactionStatus();
+
+  // UI state management
+  const [statusErrorMessage, setStatusErrorMessage] = React.useState<
+    string | null
+  >(null);
+  const [isStatusUpdating, setIsStatusUpdating] = React.useState(false);
+
+  /**
+   * Get the current effective status value, prioritizing edited values
+   *
+   * @returns {TransactionStatus} The current transaction status
+   */
+  const getStatusValue = (): TransactionStatus => {
+    // First check editedValues
+    if ('status' in editedValues && editedValues.status) {
+      return editedValues.status as TransactionStatus;
+    }
+
+    // If transaction has a status field, use it
+    if (transaction.status) {
+      // Check if it's a valid TransactionStatus value
+      if (
+        Object.values(TransactionStatus).includes(
+          transaction.status as TransactionStatus
+        )
+      ) {
+        return transaction.status as TransactionStatus;
+      }
+    }
+
+    // Fallback to legacy pending boolean
+    return transaction.pending
+      ? TransactionStatus.PENDING
+      : TransactionStatus.COMPLETED;
+  };
+
+  /**
+   * Get the description for a given status for tooltips and UI display
+   *
+   * @param {TransactionStatus} status - The status to get description for
+   * @returns {string} The status description
+   */
+  const getStatusDescription = (status: TransactionStatus): string => {
+    return (
+      TransactionStatusMetadata[status]?.description ||
+      'Current transaction status'
+    );
+  };
+
+  /**
+   * Handle a status change, validate transition, and update database
+   *
+   * @param {string} newStatus - The new status value
+   */
+  const handleStatusChange = (newStatus: string) => {
+    const currentStatus = getStatusValue();
+    const targetStatus = newStatus as TransactionStatus;
+
+    // Check if this transition is allowed
+    if (!isStatusTransitionAllowed(currentStatus, targetStatus)) {
+      const allowedTransitions = TransactionStatusMetadata[
+        currentStatus
+      ].canTransitionTo
+        .map((status) => TransactionStatusMetadata[status].label)
+        .join(', ');
+
+      const errorMsg = `Cannot change status from ${TransactionStatusMetadata[currentStatus].label} to ${TransactionStatusMetadata[targetStatus].label}. Allowed transitions: ${allowedTransitions}`;
+      console.warn(errorMsg);
+      setStatusErrorMessage(errorMsg);
+      setTimeout(() => setStatusErrorMessage(null), 5000);
+      return;
+    }
+
+    // Clear any previous error messages
+    setStatusErrorMessage(null);
+
+    // Update local state
+    handleFieldChange('status', targetStatus);
+
+    // Set loading state
+    setIsStatusUpdating(true);
+
+    // Update database
+    updateTransactionStatus.mutate(
+      { id: transaction.id, status: targetStatus },
+      {
+        onSuccess: () => {
+          // Update UI state
+          transaction.status = targetStatus;
+          handleFieldChange('status', targetStatus);
+          setIsStatusUpdating(false);
+        },
+        onError: (error) => {
+          // Handle errors
+          setStatusErrorMessage(`Failed to update status: ${error.message}`);
+          setTimeout(() => setStatusErrorMessage(null), 5000);
+          setIsStatusUpdating(false);
+        },
+      }
+    );
+  };
+
+  /**
+   * Mark a transaction as complete (dedicated handler for the quick action)
+   *
+   * @param {string} id - Transaction ID
+   */
+  const handleMarkAsComplete = (id: string) => {
+    if (!id) return;
+
+    setIsStatusUpdating(true);
+
+    completeTransaction.mutate(
+      { id },
+      {
+        onSuccess: () => {
+          // Update status field for consistency
+          updateTransactionStatus.mutate(
+            { id, status: TransactionStatus.COMPLETED },
+            {
+              onSuccess: () => {
+                // Update UI state
+                handleFieldChange('status', TransactionStatus.COMPLETED);
+                transaction.status = TransactionStatus.COMPLETED;
+                setIsStatusUpdating(false);
+              },
+              onError: (error) => {
+                console.error('Failed to update status field:', error);
+                setIsStatusUpdating(false);
+              },
             }
-        }
-
-        // Fallback to legacy pending boolean
-        return transaction.pending
-            ? TransactionStatus.PENDING
-            : TransactionStatus.COMPLETED;
-    };
-
-    /**
-     * Get the description for a given status for tooltips and UI display
-     *
-     * @param {TransactionStatus} status - The status to get description for
-     * @returns {string} The status description
-     */
-    const getStatusDescription = (status: TransactionStatus): string => {
-        return (
-            TransactionStatusMetadata[status]?.description ||
-            'Current transaction status'
-        );
-    };
-
-    /**
-     * Handle a status change, validate transition, and update database
-     *
-     * @param {string} newStatus - The new status value
-     */
-    const handleStatusChange = (newStatus: string) => {
-        const currentStatus = getStatusValue();
-        const targetStatus = newStatus as TransactionStatus;
-
-        // Check if this transition is allowed
-        if (!isStatusTransitionAllowed(currentStatus, targetStatus)) {
-            const allowedTransitions = TransactionStatusMetadata[
-                currentStatus
-            ].canTransitionTo
-                .map((status) => TransactionStatusMetadata[status].label)
-                .join(', ');
-
-            const errorMsg = `Cannot change status from ${TransactionStatusMetadata[currentStatus].label} to ${TransactionStatusMetadata[targetStatus].label}. Allowed transitions: ${allowedTransitions}`;
-            console.warn(errorMsg);
-            setStatusErrorMessage(errorMsg);
-            setTimeout(() => setStatusErrorMessage(null), 5000);
-            return;
-        }
-
-        // Clear any previous error messages
-        setStatusErrorMessage(null);
-
-        // Update local state
-        handleFieldChange('status', targetStatus);
-
-        // Set loading state
-        setIsStatusUpdating(true);
-
-        // Update database
-        updateTransactionStatus.mutate(
-            { id: transaction.id, status: targetStatus },
-            {
-                onSuccess: () => {
-                    // Update UI state
-                    transaction.status = targetStatus;
-                    handleFieldChange('status', targetStatus);
-                    setIsStatusUpdating(false);
-                },
-                onError: (error) => {
-                    // Handle errors
-                    setStatusErrorMessage(`Failed to update status: ${error.message}`);
-                    setTimeout(() => setStatusErrorMessage(null), 5000);
-                    setIsStatusUpdating(false);
-                },
-            }
-<<<<<<< HEAD
-        );
-    };
-
-    /**
-     * Mark a transaction as complete (dedicated handler for the quick action)
-     *
-     * @param {string} id - Transaction ID
-     */
-    const handleMarkAsComplete = (id: string) => {
-        if (!id) return;
-
-        setIsStatusUpdating(true);
-
-        completeTransaction.mutate(
-            { id },
-            {
-                onSuccess: () => {
-                    // Update status field for consistency
-                    updateTransactionStatus.mutate(
-                        { id, status: TransactionStatus.COMPLETED },
-                        {
-                            onSuccess: () => {
-                                // Update UI state
-                                handleFieldChange('status', TransactionStatus.COMPLETED);
-                                transaction.status = TransactionStatus.COMPLETED;
-                                setIsStatusUpdating(false);
-                            },
-                            onError: (error) => {
-                                console.error('Failed to update status field:', error);
-                                setIsStatusUpdating(false);
-                            },
-                        }
-                    );
-                },
-                onError: (error) => {
-                    setStatusErrorMessage(`Failed to mark as complete: ${error.message}`);
-                    setTimeout(() => setStatusErrorMessage(null), 5000);
-                    setIsStatusUpdating(false);
-                },
-            }
-        );
-    };
-
-    // Current status data
-    const currentStatus = getStatusValue();
-    const statusMetadata = TransactionStatusMetadata[currentStatus];
-
-    // Status options for dropdown
-    const statusOptions = getTransactionStatusOptions();
-
-    /**
-     * Get filtered status options based on allowed transitions
-     *
-     * @returns {{ label: string; value: string }[]} Filtered status options
-     */
-    const getFilteredStatusOptions = () => {
-        const allowedStatuses = [
-            currentStatus,
-            ...TransactionStatusMetadata[currentStatus].canTransitionTo,
-        ];
-
-        return statusOptions.filter((option) =>
-            allowedStatuses.includes(option.value as TransactionStatus)
-        );
-    };
-
-    // Check if status requires review
-    const needsReview = [
-        TransactionStatus.AWAITING_REVIEW,
-        TransactionStatus.UNDER_REVIEW,
-        TransactionStatus.FLAGGED,
-        TransactionStatus.DISPUTED,
-        TransactionStatus.NEEDS_DOCUMENTATION,
-        TransactionStatus.REQUIRES_APPROVAL,
-        TransactionStatus.UNVERIFIED,
-    ].includes(currentStatus);
-
-    // Render edit mode
-    if (isEditMode) {
-        return (
-            <>
-                <EditableDetailRow
-                    label={isStatusUpdating ? 'Status (Updating...)' : 'Status'}
-                    tooltip={`${getStatusDescription(currentStatus)}${statusErrorMessage ? ` - ERROR: ${statusErrorMessage}` : ''}`}
-                    isSelect={true}
-                    options={getFilteredStatusOptions()}
-                    value={getStatusValue()}
-                    onChange={handleStatusChange}
-                >
-                    {isStatusUpdating && (
-                        <div className="ml-2 inline-flex items-center">
-                            <Loader2 className="h-3 w-3 animate-spin text-muted-foreground" />
-                        </div>
-                    )}
-                </EditableDetailRow>
-
-                {/* Review notice */}
-                {needsReview && (
-                    <div className="mt-4 rounded-md border border-amber-200 bg-amber-50 p-3 dark:border-amber-900 dark:bg-amber-950/30">
-                        <h4 className="mb-2 text-sm font-medium text-amber-800 dark:text-amber-400">
-                            Review Required
-                        </h4>
-                        <p className="text-xs text-amber-700 dark:text-amber-300">
-                            This transaction is marked as{' '}
-                            <strong className="font-medium">{statusMetadata.label}</strong>{' '}
-                            and needs additional attention. {statusMetadata.description}
-                        </p>
-                        {statusMetadata.requiresApproval && (
-                            <p className="mt-2 text-xs text-amber-700 dark:text-amber-300">
-                                <strong className="font-medium">Note:</strong> This status
-                                requires approval by an authorized team member.
-                            </p>
-                        )}
-                    </div>
-                )}
-            </>
-        );
-    }
-
-    // Render view mode
-=======
           );
         },
         onError: (error) => {
@@ -1201,314 +1175,117 @@
 
   // Render edit mode
   if (isEditMode) {
->>>>>>> 99b00669
     return (
-        <>
-            <DetailRow
-                label={isStatusUpdating ? 'Status (Updating...)' : 'Status'}
-                value={
-                    isStatusUpdating
-                        ? statusMetadata?.label + ' (Updating...)'
-                        : statusMetadata?.label || currentStatus
-                }
-                tooltip={getStatusDescription(currentStatus)}
-                isBadge
-                badgeType={getStatusBadgeType(currentStatus)}
-                interactive={
-                    currentStatus === TransactionStatus.PENDING && !isStatusUpdating
-                }
-                onClick={
-                    currentStatus === TransactionStatus.PENDING && !isStatusUpdating
-                        ? () => handleMarkAsComplete(transaction.id)
-                        : undefined
-                }
-                hoverText={
-                    currentStatus === TransactionStatus.PENDING
-                        ? 'Click to mark as complete'
-                        : undefined
-                }
-            />
-
-            {statusMetadata?.requiresApproval && (
-                <DetailRow
-                    label="Approval Required"
-                    value="Yes"
-                    tooltip="This transaction status requires approval by an authorized team member"
-                    isBadge
-                    badgeType="warning"
-                />
+      <>
+        <EditableDetailRow
+          label={isStatusUpdating ? 'Status (Updating...)' : 'Status'}
+          tooltip={`${getStatusDescription(currentStatus)}${statusErrorMessage ? ` - ERROR: ${statusErrorMessage}` : ''}`}
+          isSelect={true}
+          options={getFilteredStatusOptions()}
+          value={getStatusValue()}
+          onChange={handleStatusChange}
+        >
+          {isStatusUpdating && (
+            <div className="ml-2 inline-flex items-center">
+              <Loader2 className="h-3 w-3 animate-spin text-muted-foreground" />
+            </div>
+          )}
+        </EditableDetailRow>
+
+        {/* Review notice */}
+        {needsReview && (
+          <div className="mt-4 rounded-md border border-amber-200 bg-amber-50 p-3 dark:border-amber-900 dark:bg-amber-950/30">
+            <h4 className="mb-2 text-sm font-medium text-amber-800 dark:text-amber-400">
+              Review Required
+            </h4>
+            <p className="text-xs text-amber-700 dark:text-amber-300">
+              This transaction is marked as{' '}
+              <strong className="font-medium">{statusMetadata.label}</strong>{' '}
+              and needs additional attention. {statusMetadata.description}
+            </p>
+            {statusMetadata.requiresApproval && (
+              <p className="mt-2 text-xs text-amber-700 dark:text-amber-300">
+                <strong className="font-medium">Note:</strong> This status
+                requires approval by an authorized team member.
+              </p>
             )}
-
-            {/* Review section */}
-            {needsReview && (
-                <div className="mt-4 rounded-md border border-amber-200 bg-amber-50 p-3 dark:border-amber-900 dark:bg-amber-950/30">
-                    <h4 className="mb-2 text-sm font-medium text-amber-800 dark:text-amber-400">
-                        Review Required
-                    </h4>
-                    <p className="text-xs text-amber-700 dark:text-amber-300">
-                        This transaction is marked as{' '}
-                        <strong className="font-medium">{statusMetadata.label}</strong> and
-                        needs additional attention. {statusMetadata.description}
-                    </p>
-                    {statusMetadata.requiresApproval && (
-                        <p className="mt-2 text-xs text-amber-700 dark:text-amber-300">
-                            <strong className="font-medium">Note:</strong> This status
-                            requires approval by an authorized team member.
-                        </p>
-                    )}
-                    {currentStatus === TransactionStatus.NEEDS_DOCUMENTATION && (
-                        <div className="mt-2 flex items-center gap-2">
-                            <button className="inline-flex h-8 items-center rounded-md border border-amber-700 bg-amber-50 px-3 text-xs font-medium text-amber-700 hover:bg-amber-100 dark:border-amber-500 dark:bg-amber-900/30 dark:text-amber-400 dark:hover:bg-amber-900/60">
-                                Add Documentation
-                            </button>
-                        </div>
-                    )}
-                </div>
-            )}
-        </>
+          </div>
+        )}
+      </>
     );
-}
-
-/**
- * TransactionNotesField Component
- * 
- * Manages the display and editing of transaction notes with rich text support.
- * Provides a button to open the notes editor modal and displays the current notes.
- * 
- * Features:
- * - Displays formatted notes or a placeholder if no notes exist
- * - Provides context-aware Edit/Add button to manage notes
- * - Opens a rich text editor in a modal for complex formatting
- * - Maintains state consistency with transaction context using handleFieldChange
- * - Supports both plain text and rich text content formats
- * - Handles JSON serialization/deserialization of rich content
- * 
- * This component follows the field component pattern used throughout the 
- * transaction details interface, accessing and updating values through
- * the transaction context.
- * 
- * @example
- *   <TransactionNotesField />
- * 
- * @returns {JSX.Element} The rendered transaction notes field component
- * @component
- */
-function TransactionNotesField() {
-    const { transaction, handleFieldChange, editedValues } = useTransactionContext();
-    const [isNoteModalOpen, setIsNoteModalOpen] = useState(false);
-
-    /**
-     * Gets the current notes value prioritizing edited values over original transaction
-     * Ensures the component always displays the most up-to-date content, even before saving
-     * 
-     * @returns {string | null | undefined} The current notes text content
-     */
-    const getNotes = () => {
-        return 'notes' in editedValues ? editedValues.notes : transaction.notes;
-    };
-
-    /**
-     * Gets the current read-only state for notes, prioritizing edited values
-     * 
-     * @returns {boolean} Whether the notes are set to read-only
-     */
-    const getIsNoteReadOnly = () => {
-        return 'isNoteReadOnly' in editedValues
-            ? Boolean(editedValues.isNoteReadOnly)
-            : Boolean((transaction as any).isNoteReadOnly);
-    };
-
-    /**
-     * Safely retrieves and parses rich notes content
-     * Handles various edge cases including:
-     * - Edited values vs original transaction data
-     * - String JSON vs object values
-     * - JSON parsing errors
-     * 
-     * @returns {object | null} The parsed rich notes content or null if unavailable/invalid
-     */
-    const getRichNotes = () => {
-        try {
-            // Check if we have rich notes in edited values first
-            if ('notesRichContent' in editedValues && editedValues.notesRichContent) {
-                const content = typeof editedValues.notesRichContent === 'string'
-                    ? JSON.parse(editedValues.notesRichContent)
-                    : editedValues.notesRichContent;
-                return content;
-            }
-
-            // Fall back to transaction rich notes
-            if ((transaction as any).notesRichContent) {
-                return JSON.parse((transaction as any).notesRichContent);
-            }
-        } catch (error) {
-            console.error('Error parsing rich notes:', error);
+  }
+
+  // Render view mode
+  return (
+    <>
+      <DetailRow
+        label={isStatusUpdating ? 'Status (Updating...)' : 'Status'}
+        value={
+          isStatusUpdating
+            ? statusMetadata?.label + ' (Updating...)'
+            : statusMetadata?.label || currentStatus
         }
-
-        // Return null if no valid rich content found
-        return null;
-    };
-
-    /**
-     * Opens the note modal for editing
-     * Sets the isNoteModalOpen state to true which triggers the modal to display
-     */
-    const handleOpenNoteModal = () => {
-        setIsNoteModalOpen(true);
-    };
-
-    /**
-     * Handler for when notes are updated through the modal editor
-     * Updates both plain text and rich content in the transaction context
-     * 
-     * @param {object} updatedData - The data returned from the notes modal
-     * @param {string} updatedData.notes - Plain text version of the notes
-     * @param {object | string} updatedData.notesRichContent - Rich content structure or JSON string
-     * @param {boolean} updatedData.isNoteReadOnly - Whether the note is set to read-only
-     */
-    const handleNotesUpdated = (updatedData: any) => {
-        // Use the standard field change handler for consistency
-        handleFieldChange('notes', updatedData.notes);
-        // If rich content is available, update that as well
-        if (updatedData.notesRichContent) {
-            handleFieldChange('notesRichContent',
-                typeof updatedData.notesRichContent === 'string'
-                    ? updatedData.notesRichContent
-                    : JSON.stringify(updatedData.notesRichContent)
-            );
+        tooltip={getStatusDescription(currentStatus)}
+        isBadge
+        badgeType={getStatusBadgeType(currentStatus)}
+        interactive={
+          currentStatus === TransactionStatus.PENDING && !isStatusUpdating
         }
-        // Update the read-only state if provided
-        if (updatedData.isNoteReadOnly !== undefined) {
-            handleFieldChange('isNoteReadOnly', updatedData.isNoteReadOnly);
+        onClick={
+          currentStatus === TransactionStatus.PENDING && !isStatusUpdating
+            ? () => handleMarkAsComplete(transaction.id)
+            : undefined
         }
-    };
-
-    // Determine if we should display the read-only indicator
-    const isReadOnly = getIsNoteReadOnly();
-
-    return (
-        <>
-            {/* Custom Notes field with enhanced UI */}
-            <div className="mb-2 flex flex-col space-y-2">
-                <div className="flex items-center justify-between">
-                    <div className="flex items-center gap-1.5">
-                        <FileText className="h-3.5 w-3.5 text-primary/70" />
-                        <label className="text-xs font-medium text-foreground/90">Notes</label>
-                        {isReadOnly && (
-                            <span className="text-[10px] ml-2 px-1.5 py-0.5 rounded-sm bg-amber-100 text-amber-700 border border-amber-200 dark:bg-amber-900/30 dark:text-amber-400 dark:border-amber-800">
-                                Read-only
-                            </span>
-                        )}
-                    </div>
-                    <Button
-                        variant={getNotes() ? "outline" : "default"}
-                        size="sm"
-                        className={`h-7 py-0 px-2.5 text-xs rounded-md transition-all ${getNotes()
-                            ? "border-primary/20 text-primary hover:bg-primary/5 hover:text-primary/90 shadow-sm"
-                            : "bg-primary/90 text-primary-foreground hover:bg-primary shadow-sm"
-                            }`}
-                        onClick={handleOpenNoteModal}
-                    >
-                        {getNotes() ? (
-                            <>
-                                <Edit className="mr-1.5 h-3 w-3" />
-                                <span className="font-medium">Edit Notes</span>
-                            </>
-                        ) : (
-                            <>
-                                <Plus className="mr-1.5 h-3 w-3" />
-                                <span className="font-medium">Add Notes</span>
-                            </>
-                        )}
-                    </Button>
-                </div>
-
-                {getNotes() ? (
-                    <div className="whitespace-pre-wrap rounded-lg bg-muted/30 border border-border/20 p-3 text-sm hover:border-border/30 transition-colors shadow-sm">
-                        {getNotes()}
-                    </div>
-                ) : (
-                    <div className="flex items-center justify-center p-4 rounded-lg border border-dashed border-border/40 bg-background/50 text-sm text-muted-foreground/80 hover:border-border/60 transition-colors">
-                        <div className="flex flex-col items-center gap-1">
-                            <FileText className="h-4 w-4 text-muted-foreground/60" />
-                            <span className="text-center text-xs">No notes available for this transaction</span>
-                        </div>
-                    </div>
-                )}
+        hoverText={
+          currentStatus === TransactionStatus.PENDING
+            ? 'Click to mark as complete'
+            : undefined
+        }
+      />
+
+      {statusMetadata?.requiresApproval && (
+        <DetailRow
+          label="Approval Required"
+          value="Yes"
+          tooltip="This transaction status requires approval by an authorized team member"
+          isBadge
+          badgeType="warning"
+        />
+      )}
+
+      {/* Review section */}
+      {needsReview && (
+        <div className="mt-4 rounded-md border border-amber-200 bg-amber-50 p-3 dark:border-amber-900 dark:bg-amber-950/30">
+          <h4 className="mb-2 text-sm font-medium text-amber-800 dark:text-amber-400">
+            Review Required
+          </h4>
+          <p className="text-xs text-amber-700 dark:text-amber-300">
+            This transaction is marked as{' '}
+            <strong className="font-medium">{statusMetadata.label}</strong> and
+            needs additional attention. {statusMetadata.description}
+          </p>
+          {statusMetadata.requiresApproval && (
+            <p className="mt-2 text-xs text-amber-700 dark:text-amber-300">
+              <strong className="font-medium">Note:</strong> This status
+              requires approval by an authorized team member.
+            </p>
+          )}
+          {currentStatus === TransactionStatus.NEEDS_DOCUMENTATION && (
+            <div className="mt-2 flex items-center gap-2">
+              <button className="inline-flex h-8 items-center rounded-md border border-amber-700 bg-amber-50 px-3 text-xs font-medium text-amber-700 hover:bg-amber-100 dark:border-amber-500 dark:bg-amber-900/30 dark:text-amber-400 dark:hover:bg-amber-900/60">
+                Add Documentation
+              </button>
             </div>
-
-            {/* Note Modal */}
-            <TransactionNoteModal
-                isOpen={isNoteModalOpen}
-                onClose={() => setIsNoteModalOpen(false)}
-                transactionId={transaction.id}
-                initialNotes={transaction.notes}
-                initialRichNotes={getRichNotes()}
-                initialReadOnly={isReadOnly}
-                onSuccess={handleNotesUpdated}
-            />
-        </>
-    );
+          )}
+        </div>
+      )}
+    </>
+  );
 }
 
 /**
  * TransactionInfoSection Component
  *
-<<<<<<< HEAD
- * The main container component for displaying transaction information.
- * Organizes and renders various transaction field components in a collapsible
- * section, providing a structured view of essential transaction data.
- *
- * Features:
- *
- * - Collapsible section with information icon and tooltip explanation
- * - Organized display of transaction details in a consistent format
- * - Default open state for immediate visibility upon transaction selection
- * - Composition of specialized field components for different data types
- * - Consistent layout and styling for all transaction fields
- * - Integration with the transaction context for state management
- *
- * Field components include:
- *
- * - TransactionIdField: Displays the transaction ID with copy functionality
- * - FieldRenderer: Renders generic fields like name, description
- * - TransactionAmountField: Handles transaction amount with currency formatting and color-coding
- * - TransactionDateField: Manages transaction date with proper date picker and formatting
- * - TransactionStatusField: Handles transaction status with status transitions and badges
- * - TransactionNotesField: Provides rich text editing capability for transaction notes
- *
- * This component serves as the primary information display for transaction details,
- * following design patterns established throughout the financial management platform.
- *
- * @example
- *   <TransactionInfoSection />;
- *
- * @returns {JSX.Element} The rendered transaction information section with all field components
- * @component
- */
-export function TransactionInfoSection() {
-    const { transaction } = useTransactionContext();
-
-    return (
-        <TransactionSection
-            title="Transaction Information"
-            icon={<Info className="h-4 w-4" />}
-            defaultOpen={true}
-            tooltip={sectionDescriptions.transactionInformation}
-        >
-            <div className="space-y-1">
-                <FieldRenderer field="name" label="Name" />
-                <TransactionAmountField />
-                <TransactionDateField />
-                <TransactionStatusField />
-                <FieldRenderer field="description" label="Description" />
-
-                {/* Custom Notes field with edit button */}
-                <TransactionNotesField />
-            </div>
-        </TransactionSection>
-    );
-=======
  * The main container component for displaying transaction information. Now with
  * inline editing capabilities.
  */
@@ -1540,5 +1317,4 @@
       </div>
     </TransactionSection>
   );
->>>>>>> 99b00669
 }